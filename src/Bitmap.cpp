--- conflicted
+++ resolved
@@ -70,13 +70,8 @@
 				if ((i >= P.get_number_of_micro_cells_high()) && (Mcells[i - P.get_number_of_micro_cells_high()].n > 0) && (Mcells[i].country != Mcells[i - P.get_number_of_micro_cells_high()].country)) f = 1;
 				if (f)
 				{
-<<<<<<< HEAD
-					x = (int)(P.mcwidth * (((double)(i / P.get_number_of_micro_cells_high())) + 0.5) * P.scalex) - P.bminx;
-					y = (int)(P.mcheight * (((double)(i % P.get_number_of_micro_cells_high())) + 0.5) * P.scaley) - P.bminy;
-=======
-					x = (int)(P.in_microcells_.width_ * (((double)(i / P.nmch)) + 0.5) * P.scalex) - P.bminx;
-					y = (int)(P.in_microcells_.height_ * (((double)(i % P.nmch)) + 0.5) * P.scaley) - P.bminy;
->>>>>>> 171a08cd
+					x = (int)(P.in_microcells_.width_ * (((double)(i / P.get_number_of_micro_cells_high())) + 0.5) * P.scalex) - P.bminx;
+					y = (int)(P.in_microcells_.height_ * (((double)(i % P.get_number_of_micro_cells_high())) + 0.5) * P.scaley) - P.bminy;
 					if ((x >= 0) && (x < P.bwidth) && (y >= 0) && (y < P.bheight))
 					{
 						j = y * bmh->width + x;
