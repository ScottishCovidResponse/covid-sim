--- conflicted
+++ resolved
@@ -1,36 +1,4 @@
-<<<<<<< HEAD
 # CMakeLists.txt for src directory
-=======
-# CMakeLists.txt
-
-# CMake setup
-cmake_minimum_required (VERSION 3.8)
-
-# Set a default build type if none was specified
-set(default_build_type "RelWithDebInfo")
-
-if(NOT CMAKE_BUILD_TYPE AND NOT CMAKE_CONFIGURATION_TYPES)
-  message(STATUS "Setting build type to '${default_build_type}' as none was specified.")
-  set(CMAKE_BUILD_TYPE "${default_build_type}" CACHE
-      STRING "Choose the type of build." FORCE)
-  # Set the possible values of build type for cmake-gui
-  set_property(CACHE CMAKE_BUILD_TYPE PROPERTY STRINGS
-    "Debug" "Release" "MinSizeRel" "RelWithDebInfo")
-endif()
-
-# Project initialisation
-project("CovidSim")
-
-option(USE_OPENMP "Compile with OpenMP parallelism enabled" ON)
-
-# Packages used
-if(USE_OPENMP)
-  find_package(OpenMP REQUIRED)
-endif()
-
-# specify the C++ standard
-set(CMAKE_CXX_STANDARD 11)
->>>>>>> c25dab81
 
 # CovidSim target
 add_executable(CovidSim CovidSim.cpp CovidSim.h binio.cpp binio.h Rand.cpp Rand.h Constants.h Country.h MachineDefines.h Error.cpp Error.h Dist.cpp Dist.h Kernels.cpp Kernels.h Bitmap.cpp Bitmap.h Model.h Param.h SetupModel.cpp SetupModel.h SharedFuncs.h ModelMacros.h InfStat.h CalcInfSusc.cpp CalcInfSusc.h Sweep.cpp Sweep.h Update.cpp Update.h)
