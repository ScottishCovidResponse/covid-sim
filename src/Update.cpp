--- conflicted
+++ resolved
@@ -487,15 +487,11 @@
 				a->to_die = 1;
 
 			//// choose events and event times
-<<<<<<< HEAD
 			if (a->Severity_Final == Severity::Mild)
-				a->recovery_or_death_time = CaseTime + ChooseFromICDF(P.MildToRecovery_icdf, P.Mean_MildToRecovery[age], tn);
+      {
+				a->recovery_or_death_time = CaseTime + P.MildToRecovery_icdf.choose(P.Mean_MildToRecovery[age], tn, P.TimeStepsPerDay);
+      }
 			else if (a->Severity_Final == Severity::Critical)
-=======
-			if (a->Severity_Final == Severity_Mild)
-				a->recovery_or_death_time = CaseTime + P.MildToRecovery_icdf.choose(P.Mean_MildToRecovery[age], tn, P.TimeStepsPerDay);
-			else if (a->Severity_Final == Severity_Critical)
->>>>>>> afd6d590
 			{
 				a->SARI_time		= CaseTime		+ P.ILIToSARI_icdf.choose(P.Mean_ILIToSARI[age], tn, P.TimeStepsPerDay);
 				a->Critical_time	= a->SARI_time	+ P.SARIToCritical_icdf.choose(P.Mean_SARIToCritical[age], tn, P.TimeStepsPerDay);
