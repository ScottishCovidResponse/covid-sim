--- conflicted
+++ resolved
@@ -1177,23 +1177,11 @@
 					ai = Places[i][j].members[k];
 					if ((HOST_AGE_YEAR(ai) < P.CaseAbsentChildAgeCutoff) && (!HOST_ABSENT(ai)) && (!HOST_QUARANTINED(ai))) //// if person is a child and neither absent nor quarantined
 					{
-<<<<<<< HEAD
-						j1 = Households[Hosts[ai].hh].FirstPerson; j2 = j1 + Households[Hosts[ai].hh].nh;
-						if ((j1 < 0) || (j2 > P.PopSize)) fprintf(stderr, "++ %i %i %i (%i %i %i)##  ", ai, j1, j2, i, j, k);
-						f = 0;
-
-						//// in loop below, f true if any household member a) alive AND b) not a child AND c) has no links to workplace (or is absent from work or quarantined).
-						for (l = j1; (l < j2) && (!f); l++)
-							f = ((abs(Hosts[l].inf) != InfStat_Dead) && (HOST_AGE_YEAR(l) >= P.CaseAbsentChildAgeCutoff) &&
-							((Hosts[l].PlaceLinks[P.PlaceTypeNoAirNum - 1] < 0) || (HOST_ABSENT(l)) || (HOST_QUARANTINED(l))));
-						if (!f) //// so !f true if any household member EITHER: a) dead; b) a child; c) has a link to an office and not currently absent or quarantined.
-=======
 						StateT[tn].cumAPCS++;
 						if ((P.CaseAbsentChildPropAdultCarers == 1) || (ranf_mt(tn) < P.CaseAbsentChildPropAdultCarers)) //// if child needs adult supervision
->>>>>>> 145ff493
 						{
 							j1 = Households[Hosts[ai].hh].FirstPerson; j2 = j1 + Households[Hosts[ai].hh].nh;
-							if ((j1 < 0) || (j2 > P.N)) fprintf(stderr, "++ %i %i %i (%i %i %i)##  ", ai, j1, j2, i, j, k);
+							if ((j1 < 0) || (j2 > P.PopSize)) fprintf(stderr, "++ %i %i %i (%i %i %i)##  ", ai, j1, j2, i, j, k);
 							f = 0;
 
 							//// in loop below, f true if any household member a) alive AND b) not a child AND c) has no links to workplace (or is absent from work or quarantined).
