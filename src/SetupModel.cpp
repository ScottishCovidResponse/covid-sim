#include <limits.h>
#include <stdio.h>
#include <stdlib.h>
#include <string.h>
#include <math.h>
#include "BinIO.h"
#include "Error.h"
#include "Rand.h"
#include "Kernels.h"
#include "Dist.h"
#include "MachineDefines.h"
#include "Param.h"
#include "SetupModel.h"
#include "Model.h"
#include "ModelMacros.h"
#include "InfStat.h"
#include "Bitmap.h"

void* BinFileBuf;
BinFile* BF;
int netbuf[NUM_PLACE_TYPES * 1000000];


///// INITIALIZE / SET UP FUNCTIONS
void SetupModel(char* DensityFile, char* NetworkFile, char* SchoolFile, char* RegDemogFile)
{
	int l, m, j2, l2, m2;
	unsigned int rn;
	double t, s, s2, s3, t2, t3, d, q;
	char buf[2048];
	FILE* dat;

	if (!(Xcg1 = (long*)malloc(MAX_NUM_THREADS * CACHE_LINE_SIZE * sizeof(long)))) ERR_CRITICAL("Unable to allocate ranf storage\n");
	if (!(Xcg2 = (long*)malloc(MAX_NUM_THREADS * CACHE_LINE_SIZE * sizeof(long)))) ERR_CRITICAL("Unable to allocate ranf storage\n");
	P.nextSetupSeed1 = P.setupSeed1;
	P.nextSetupSeed2 = P.setupSeed2;
	setall(&P.nextSetupSeed1, &P.nextSetupSeed2);

	P.DoBin = -1;
	if (P.DoHeteroDensity)
	{
		fprintf(stderr, "Scanning population density file\n");
		if (!(dat = fopen(DensityFile, "rb"))) ERR_CRITICAL("Unable to open density file\n");
		unsigned int density_file_header;
		fread_big(&density_file_header, sizeof(unsigned int), 1, dat);
		if (density_file_header == 0xf0f0f0f0) //code for first 4 bytes of binary file ## NOTE - SHOULD BE LONG LONG TO COPE WITH BIGGER POPULATIONS
		{
			P.DoBin = 1;
			fread_big(&(P.BinFileLen), sizeof(unsigned int), 1, dat);
			if (!(BinFileBuf = (void*)malloc(P.BinFileLen * sizeof(BinFile)))) ERR_CRITICAL("Unable to allocate binary file buffer\n");
			fread_big(BinFileBuf, sizeof(BinFile), (size_t)P.BinFileLen, dat);
			BF = (BinFile*)BinFileBuf;
			fclose(dat);
		}
		else
		{
			P.DoBin = 0;
			// Count the number of lines in the density file
			rewind(dat);
			P.BinFileLen = 0;
			while(fgets(buf, sizeof(buf), dat) != NULL) P.BinFileLen++;
			if(ferror(dat)) ERR_CRITICAL("Error while reading density file\n");
			// Read each line, and build the binary structure that corresponds to it
			rewind(dat);
			if (!(BinFileBuf = (void*)malloc(P.BinFileLen * sizeof(BinFile)))) ERR_CRITICAL("Unable to allocate binary file buffer\n");
			BF = (BinFile*)BinFileBuf;
			int index = 0;
			while(fgets(buf, sizeof(buf), dat) != NULL)
			{
				int i2;
				double x, y;
				// This shouldn't be able to happen, as we just counted the number of lines:
				if (index == P.BinFileLen) ERR_CRITICAL("Too many input lines while reading density file\n");
				if (P.DoAdUnits)
				{
					sscanf(buf, "%lg %lg %lg %i %i", &x, &y, &t, &i2, &l);
					if (l / P.CountryDivisor != i2)
					{
						//fprintf(stderr,"# %lg %lg %lg %i %i\n",x,y,t,i2,l);
					}
				}
				else {
					sscanf(buf, "%lg %lg %lg %i", &x, &y, &t, &i2);
					l = 0;
				}
				// Ensure we use an x which gives us a contiguous whole for the
				// geography.
				if (x >= P.LongitudeCutLine) {
					BF[index].x = x;
				}
				else {
					BF[index].x = x + 360;
				}
				BF[index].y = y;
				BF[index].pop = t;
				BF[index].cnt = i2;
				BF[index].ad = l;
				index++;
			}
			if(ferror(dat)) ERR_CRITICAL("Error while reading density file\n");
			// This shouldn't be able to happen, as we just counted the number of lines:
			if (index != P.BinFileLen) ERR_CRITICAL("Too few input lines while reading density file\n");
			fclose(dat);
		}

		if (P.DoAdunitBoundaries)
		{
			// We will compute a precise spatial bounding box using the population locations.
			// Initially, set the min values too high, and the max values too low, and then
			// we will adjust them as we read population data.
			P.SpatialBoundingBox[0] = P.SpatialBoundingBox[1] = 1e10;
			P.SpatialBoundingBox[2] = P.SpatialBoundingBox[3] = -1e10;
			s2 = 0;
			for (rn = 0; rn < P.BinFileLen; rn++)
			{
				double x = BF[rn].x;
				double y = BF[rn].y;
				t = BF[rn].pop;
				int i2 = BF[rn].cnt;
				l = BF[rn].ad;
				//					fprintf(stderr,"# %lg %lg %lg %i\t",x,y,t,l);

				m = (l % P.AdunitLevel1Mask) / P.AdunitLevel1Divisor;
				if (P.AdunitLevel1Lookup[m] >= 0)
					if (AdUnits[P.AdunitLevel1Lookup[m]].id / P.AdunitLevel1Mask == l / P.AdunitLevel1Mask)
					{
						AdUnits[P.AdunitLevel1Lookup[m]].cnt_id = i2;
						s2 += t;
						// Adjust the bounds of the spatial bounding box so that they include the location
						// for this block of population.
						if (x < P.SpatialBoundingBox[0]) P.SpatialBoundingBox[0] = x;
						if (x >= P.SpatialBoundingBox[2]) P.SpatialBoundingBox[2] = x + 1e-6;
						if (y < P.SpatialBoundingBox[1]) P.SpatialBoundingBox[1] = y;
						if (y >= P.SpatialBoundingBox[3]) P.SpatialBoundingBox[3] = y + 1e-6;
					}
			}
			if (!P.DoSpecifyPop) P.PopSize = (int)s2;
		}

		P.in_cells_.height_ = P.in_cells_.width_;
		P.SpatialBoundingBox[0] = floor(P.SpatialBoundingBox[0] / P.in_cells_.width_) * P.in_cells_.width_;
		P.SpatialBoundingBox[1] = floor(P.SpatialBoundingBox[1] / P.in_cells_.height_) * P.in_cells_.height_;
		P.SpatialBoundingBox[2] = ceil(P.SpatialBoundingBox[2] / P.in_cells_.width_) * P.in_cells_.width_;
		P.SpatialBoundingBox[3] = ceil(P.SpatialBoundingBox[3] / P.in_cells_.height_) * P.in_cells_.height_;
		P.in_degrees_.width_ = P.SpatialBoundingBox[2] - P.SpatialBoundingBox[0];
		P.in_degrees_.height_ = P.SpatialBoundingBox[3] - P.SpatialBoundingBox[1];
		P.ncw = 4 * ((int)ceil(P.in_degrees_.width_ / P.in_cells_.width_ / 4));
		P.nch = 4 * ((int)ceil(P.in_degrees_.height_ / P.in_cells_.height_ / 4));
		P.in_degrees_.width_ = ((double)P.ncw) * P.in_cells_.width_;
		P.in_degrees_.height_ = ((double)P.nch) * P.in_cells_.height_;
		P.SpatialBoundingBox[2] = P.SpatialBoundingBox[0] + P.in_degrees_.width_;
		P.SpatialBoundingBox[3] = P.SpatialBoundingBox[1] + P.in_degrees_.height_;
		P.NC = P.ncw * P.nch;
		fprintf(stderr, "Adjusted bounding box = (%lg, %lg)- (%lg, %lg)\n", P.SpatialBoundingBox[0], P.SpatialBoundingBox[1], P.SpatialBoundingBox[2], P.SpatialBoundingBox[3]);
		fprintf(stderr, "Number of cells = %i (%i x %i)\n", P.NC, P.ncw, P.nch);
		fprintf(stderr, "Population size = %i \n", P.PopSize);
		if (P.in_degrees_.width_ > 180) {
			fprintf(stderr, "WARNING: Width of bounding box > 180 degrees.  Results may be inaccurate.\n");
		}
		if (P.in_degrees_.height_ > 90) {
			fprintf(stderr, "WARNING: Height of bounding box > 90 degrees.  Results may be inaccurate.\n");
		}
		s = 1;
		P.DoPeriodicBoundaries = 0;
	}
	else
	{
		P.ncw = P.nch = (int)sqrt((double)P.NC);
		P.NC = P.ncw * P.nch;
		fprintf(stderr, "Number of cells adjusted to be %i (%i^2)\n", P.NC, P.ncw);
		s = floor(sqrt((double)P.PopSize));
		P.SpatialBoundingBox[0] = P.SpatialBoundingBox[1] = 0;
		P.SpatialBoundingBox[2] = P.SpatialBoundingBox[3] = s;
		P.PopSize = (int)(s * s);
		fprintf(stderr, "Population size adjusted to be %i (%lg^2)\n", P.PopSize, s);
		P.in_degrees_.width_ = P.in_degrees_.height_ = s;
		P.in_cells_.width_ = P.in_degrees_.width_ / ((double)P.ncw);
		P.in_cells_.height_ = P.in_degrees_.height_ / ((double)P.nch);
	}
	P.NMC = P.NMCL * P.NMCL * P.NC;
<<<<<<< HEAD
	fprintf(stderr, "Number of micro-cells = %i\n", P.NMC);
=======
	P.nmcw = P.ncw * P.NMCL;
	P.nmch = P.nch * P.NMCL;
	fprintf(stderr, "Number of microcells = %i\n", P.NMC);
>>>>>>> 171a08cd
	P.scalex = P.BitmapScale;
	P.scaley = P.BitmapAspectScale * P.BitmapScale;
	P.bwidth = (int)(P.in_degrees_.width_ * (P.BoundingBox[2] - P.BoundingBox[0]) * P.scalex);
	P.bwidth = (P.bwidth + 3) / 4;
	P.bwidth *= 4;
	P.bheight = (int)(P.in_degrees_.height_ * (P.BoundingBox[3] - P.BoundingBox[1]) * P.scaley);
	P.bheight += (4 - P.bheight % 4) % 4;
	P.bheight2 = P.bheight + 20; // space for colour legend
	fprintf(stderr, "Bitmap width = %i\nBitmap height = %i\n", P.bwidth, P.bheight);
	P.bminx = (int)(P.in_degrees_.width_ * P.BoundingBox[0] * P.scalex);
	P.bminy = (int)(P.in_degrees_.height_ * P.BoundingBox[1] * P.scaley);
	P.in_microcells_.width_ = P.in_cells_.width_ / ((double)P.NMCL);
	P.in_microcells_.height_ = P.in_cells_.height_ / ((double)P.NMCL);
	for (int i = 0; i < P.NumSeedLocations; i++)
	{
		P.LocationInitialInfection[i][0] -= P.SpatialBoundingBox[0];
		P.LocationInitialInfection[i][1] -= P.SpatialBoundingBox[1];
	}
	// Find longest distance - may not be diagonally across the bounding box.
	t = dist2_raw(0, 0, P.in_degrees_.width_, P.in_degrees_.height_);
	double tw = dist2_raw(0, 0, P.in_degrees_.width_, 0);
	double th = dist2_raw(0, 0, 0, P.in_degrees_.height_);
	if (tw > t) t = tw;
	if (th > t) t = th;
	if (P.DoPeriodicBoundaries) t *= 0.25;
	if (!(nKernel = (double*)calloc(P.NKR + 1, sizeof(double)))) ERR_CRITICAL("Unable to allocate kernel storage\n");
	if (!(nKernelHR = (double*)calloc(P.NKR + 1, sizeof(double)))) ERR_CRITICAL("Unable to allocate kernel storage\n");
	P.KernelDelta = t / P.NKR;
	//	fprintf(stderr,"** %i %lg %lg %lg %lg | %lg %lg %lg %lg \n",P.DoUTM_coords,P.SpatialBoundingBox[0],P.SpatialBoundingBox[1],P.SpatialBoundingBox[2],P.SpatialBoundingBox[3],P.width,P.height,t,P.KernelDelta);
	fprintf(stderr, "Coords xmcell=%lg m   ymcell = %lg m\n",
		sqrt(dist2_raw(P.in_degrees_.width_ / 2, P.in_degrees_.height_ / 2, P.in_degrees_.width_ / 2 + P.in_microcells_.width_, P.in_degrees_.height_ / 2)),
		sqrt(dist2_raw(P.in_degrees_.width_ / 2, P.in_degrees_.height_ / 2, P.in_degrees_.width_ / 2, P.in_degrees_.height_ / 2 + P.in_microcells_.height_)));
	t2 = 0.0;

	SetupPopulation(DensityFile, SchoolFile, RegDemogFile);
	if (!(TimeSeries = (Results*)calloc(P.NumSamples, sizeof(Results)))) ERR_CRITICAL("Unable to allocate results storage\n");
	if (!(TSMeanE = (Results*)calloc(P.NumSamples, sizeof(Results)))) ERR_CRITICAL("Unable to allocate results storage\n");
	if (!(TSVarE = (Results*)calloc(P.NumSamples, sizeof(Results)))) ERR_CRITICAL("Unable to allocate results storage\n");
	if (!(TSMeanNE = (Results*)calloc(P.NumSamples, sizeof(Results)))) ERR_CRITICAL("Unable to allocate results storage\n");
	if (!(TSVarNE = (Results*)calloc(P.NumSamples, sizeof(Results)))) ERR_CRITICAL("Unable to allocate results storage\n");
	TSMean = TSMeanE; TSVar = TSVarE;

	///// This loops over index l twice just to reset the pointer TSMean from TSMeanE to TSMeanNE (same for TSVar).
	for (l = 0; l < 2; l++)
	{
		for (int i = 0; i < P.NumSamples; i++)
		{
			TSMean[i].S = TSMean[i].I = TSMean[i].R = TSMean[i].D = TSMean[i].L =
				TSMean[i].incI = TSMean[i].incR = TSMean[i].incC = TSMean[i].incDC = TSMean[i].cumDC =
				TSMean[i].incTC = TSMean[i].cumT = TSMean[i].cumTP = TSMean[i].cumUT = TSMean[i].cumV = TSMean[i].incH =
				TSMean[i].incCT = TSMean[i].CT = TSMean[i].incCC = TSMean[i].incDCT = TSMean[i].DCT = //added contact tracing, cases who are contacts
				TSMean[i].cumTmax = TSMean[i].cumVmax = TSMean[i].incD = TSMean[i].incHQ = TSMean[i].incAC =
				TSMean[i].incAH = TSMean[i].incAA = TSMean[i].incACS = TSMean[i].incAPC =
				TSMean[i].incAPA = TSMean[i].incAPCS = TSMean[i].Rdenom = 0;
			TSVar[i].S = TSVar[i].I = TSVar[i].R = TSVar[i].D = TSVar[i].L =
				TSVar[i].incI = TSVar[i].incR = TSVar[i].incC = TSVar[i].incTC = TSVar[i].incD = TSVar[i].incH = TSVar[i].incCT = TSVar[i].CT = TSVar[i].incCC = TSMean[i].incDCT = TSVar[i].DCT = 0;
			for (int j = 0; j < NUM_PLACE_TYPES; j++) TSMean[i].PropPlacesClosed[j] = TSVar[i].PropPlacesClosed[j] = 0;
			for (int j = 0; j < INFECT_TYPE_MASK; j++) TSMean[i].incItype[j] = TSMean[i].Rtype[j] = 0;
			for (int j = 0; j < NUM_AGE_GROUPS; j++) TSMean[i].incCa[j] = TSMean[i].incIa[j] = TSMean[i].incDa[j] = TSMean[i].Rage[j] = 0;
			for (int j = 0; j < 2; j++)
				TSMean[i].incI_keyworker[j] = TSVar[i].incI_keyworker[j] =
				TSMean[i].incC_keyworker[j] = TSVar[i].incC_keyworker[j] =
				TSMean[i].cumT_keyworker[j] = TSVar[i].cumT_keyworker[j] = 0;
			if (P.DoAdUnits)
				for (int j = 0; j <= P.NumAdunits; j++)
					TSMean[i].incI_adunit[j] = TSVar[i].incI_adunit[j] =
					TSMean[i].incC_adunit[j] = TSVar[i].incC_adunit[j] =
					TSMean[i].incD_adunit[j] = TSVar[i].incD_adunit[j] =
					TSMean[i].incDC_adunit[j] = TSVar[i].incDC_adunit[j] =//added detected cases here: ggilani 03/02/15
					TSMean[i].incH_adunit[j] = TSVar[i].incH_adunit[j] =
					TSMean[i].incCT_adunit[j] = TSVar[i].incCT_adunit[j] = //added contact tracing
					TSMean[i].incCC_adunit[j] = TSVar[i].incCC_adunit[j] = //added cases who are contacts: ggilani 28/05/2019
					TSMean[i].incDCT_adunit[j] = TSVar[i].incDCT_adunit[j] = //added digital contact tracing: ggilani 11/03/20
					TSMean[i].cumT_adunit[j] = TSVar[i].cumT_adunit[j] = 0;

			if (P.DoSeverity)
			{
				//// TSMean (each severity for prevalence, incidence and cumulative incidence)
				TSMean[i].Mild = TSMean[i].ILI = TSMean[i].SARI = TSMean[i].Critical = TSMean[i].CritRecov =
					TSMean[i].incMild = TSMean[i].incILI = TSMean[i].incSARI = TSMean[i].incCritical = TSMean[i].incCritRecov =
					TSMean[i].incDeath_ILI = TSMean[i].incDeath_SARI = TSMean[i].incDeath_Critical =
					TSMean[i].cumDeath_ILI = TSMean[i].cumDeath_SARI = TSMean[i].cumDeath_Critical =
					TSMean[i].cumMild = TSMean[i].cumILI = TSMean[i].cumSARI = TSMean[i].cumCritical = TSMean[i].cumCritRecov = 0;

				//// TSVar (each severity for prevalence, incidence and cumulative incidence)
				TSVar[i].Mild = TSVar[i].ILI = TSVar[i].SARI = TSVar[i].Critical = TSVar[i].CritRecov =
					TSVar[i].incMild = TSVar[i].incILI = TSVar[i].incSARI = TSVar[i].incCritical = TSVar[i].incCritRecov =
					TSVar[i].cumMild = TSVar[i].cumILI = TSVar[i].cumSARI = TSVar[i].cumCritical = TSVar[i].cumCritRecov = 0;

				//// TSMean admin unit (each severity for prevalence, incidence and cumulative incidence by admin unit)
				if (P.DoAdUnits)
					for (int j = 0; j <= P.NumAdunits; j++)
						TSMean[i].Mild_adunit[j] = TSMean[i].ILI_adunit[j] = TSMean[i].SARI_adunit[j] = TSMean[i].Critical_adunit[j] = TSMean[i].CritRecov_adunit[j] =
						TSMean[i].incMild_adunit[j] = TSMean[i].incILI_adunit[j] = TSMean[i].incSARI_adunit[j] = TSMean[i].incCritical_adunit[j] = TSMean[i].incCritRecov_adunit[j] =
						TSMean[i].incDeath_ILI_adunit[j] = TSMean[i].incDeath_SARI_adunit[j] = TSMean[i].incDeath_Critical_adunit[j] =
						TSMean[i].cumDeath_ILI_adunit[j] = TSMean[i].cumDeath_SARI_adunit[j] = TSMean[i].cumDeath_Critical_adunit[j] =
						TSMean[i].cumMild_adunit[j] = TSMean[i].cumILI_adunit[j] = TSMean[i].cumSARI_adunit[j] = TSMean[i].cumCritical_adunit[j] = TSMean[i].cumCritRecov_adunit[j] = 0;
			}
		}
		TSMean = TSMeanNE; TSVar = TSVarNE;
	}

	//added memory allocation and initialisation of infection event log, if DoRecordInfEvents is set to 1: ggilani - 10/10/2014
	if (P.DoRecordInfEvents)
	{
		if (!(InfEventLog = (Events*)calloc(P.MaxInfEvents, sizeof(Events)))) ERR_CRITICAL("Unable to allocate events storage\n");
		if (!(nEvents = (int*)calloc(1, sizeof(int)))) ERR_CRITICAL("Unable to allocate events storage\n");
	}

	if(P.OutputNonSeverity) SaveAgeDistrib();

	fprintf(stderr, "Initialising places...\n");
	if (P.DoPlaces)
	{
		if (P.LoadSaveNetwork == 1)
			LoadPeopleToPlaces(NetworkFile);
		else
			AssignPeopleToPlaces();
	}

	if ((P.DoPlaces) && (P.LoadSaveNetwork == 2))
		SavePeopleToPlaces(NetworkFile);
	//SaveDistribs();

	// From here on, we want the same random numbers regardless of whether we used the RNG to make the network,
	// or loaded the network from a file. Therefore we need to reseed the RNG.
	setall(&P.nextSetupSeed1, &P.nextSetupSeed2);

	StratifyPlaces();
	for (int i = 0; i < P.NC; i++)
	{
		Cells[i].S = Cells[i].n;
		Cells[i].L = Cells[i].I = Cells[i].R = 0;
		//Cells[i].susceptible=Cells[i].members; //added this line
	}
	for (int i = 0; i < P.PopSize; i++) Hosts[i].keyworker = 0;
	P.KeyWorkerNum = P.KeyWorkerIncHouseNum = m = l = 0;

	fprintf(stderr, "Initialising kernel...\n");
	P.KernelShape = P.MoveKernelShape;
	P.KernelScale = P.MoveKernelScale;
	P.KernelP3 = P.MoveKernelP3;
	P.KernelP4 = P.MoveKernelP4;
	P.KernelType = P.MoveKernelType;
	InitKernel(1.0);

	if (P.DoPlaces)
	{
		while ((m < P.KeyWorkerPopNum) && (l < 1000))
		{
			int i = (int)(((double)P.PopSize) * ranf_mt(0));
			if (Hosts[i].keyworker)
				l++;
			else
			{
				Hosts[i].keyworker = 1;
				m++;
				P.KeyWorkerNum++;
				P.KeyWorkerIncHouseNum++;
				l = 0;
				if (ranf_mt(0) < P.KeyWorkerHouseProp)
				{
					l2 = Households[Hosts[i].hh].FirstPerson;
					m2 = l2 + Households[Hosts[i].hh].nh;
					for (j2 = l2; j2 < m2; j2++)
						if (!Hosts[j2].keyworker)
						{
							Hosts[j2].keyworker = 1;
							P.KeyWorkerIncHouseNum++;
						}
				}
			}
		}
		for (int j = 0; j < P.PlaceTypeNoAirNum; j++)
		{
			m = l = 0;
			while ((m < P.KeyWorkerPlaceNum[j]) && (l < 1000))
			{
				int k = (int)(((double)P.Nplace[j]) * ranf_mt(0));
				for (int i2 = 0; (m < P.KeyWorkerPlaceNum[j]) && (i2 < Places[j][k].n); i2++)
				{
					int i = Places[j][k].members[i2];
					if ((i < 0) || (i >= P.PopSize)) fprintf(stderr, "## %i # ", i);
					if ((Hosts[i].keyworker) || (ranf_mt(0) >= P.KeyWorkerPropInKeyPlaces[j]))
						l++;
					else
					{
						Hosts[i].keyworker = 1;
						m++;
						P.KeyWorkerNum++;
						P.KeyWorkerIncHouseNum++;
						l = 0;
						l2 = Households[Hosts[i].hh].FirstPerson;
						m2 = l2 + Households[Hosts[i].hh].nh;
						for (j2 = l2; j2 < m2; j2++)
							if ((!Hosts[j2].keyworker) && (ranf_mt(0) < P.KeyWorkerHouseProp))
							{
								Hosts[j2].keyworker = 1;
								P.KeyWorkerIncHouseNum++;
							}
					}
				}
			}
		}
		if (P.KeyWorkerNum > 0) fprintf(stderr, "%i key workers selected in total\n", P.KeyWorkerNum);
		if (P.DoAdUnits)
		{
			for (int i = 0; i < P.NumAdunits; i++) AdUnits[i].NP = 0;
			for (int j = 0; j < P.PlaceTypeNum; j++)
				if (P.PlaceCloseAdunitPlaceTypes[j] > 0)
				{
					for (int k = 0; k < P.Nplace[j]; k++)
						AdUnits[Mcells[Places[j][k].mcell].adunit].NP++;
				}
		}
	}
	fprintf(stderr, "Places intialised.\n");

	//Set up the population for digital contact tracing here... - ggilani 09/03/20
	if (P.DoDigitalContactTracing)
	{
		P.NDigitalContactUsers = 0;
		l = m=0;
		//if clustering by Households
		if (P.DoHouseholds && P.ClusterDigitalContactUsers)
		{
			//Loop through households

			//NOTE: Are we still okay with this kind of openmp parallelisation. I know there have been some discussions re:openmp, but not followed them completely
			l = m = 0;
#pragma omp parallel for schedule(static,1) reduction(+:l,m) default(none) \
				shared(P, Households, Hosts)
			for (int tn = 0; tn < P.NumThreads; tn++)
			{
				for (int i = tn; i < P.NH; i += P.NumThreads)
				{
					if (ranf_mt(tn) < P.PropPopUsingDigitalContactTracing)
					{
						//select this household for digital contact app use
						//loop through household members and check whether they will be selected for use
						int i1 = Households[i].FirstPerson;
						int i2 = i1 + Households[i].nh;
						for (int j = i1; j < i2; j++)
						{
							//get age of host
							int age = HOST_AGE_GROUP(j);
							if (age >= NUM_AGE_GROUPS) age = NUM_AGE_GROUPS - 1;
							//check to see if host will be a user based on age group
							if (ranf_mt(tn) < P.ProportionSmartphoneUsersByAge[age])
							{
								Hosts[j].digitalContactTracingUser = 1;
								l++;
							}
						}
						m++;
					}
				}
			}
			P.NDigitalContactUsers = l;
			P.NDigitalHouseholdUsers = m;
			fprintf(stderr, "Number of digital contact tracing households: %i, out of total number of households: %i\n", P.NDigitalHouseholdUsers, P.NH);
			fprintf(stderr, "Number of digital contact tracing users: %i, out of population size: %i\n", P.NDigitalContactUsers, P.PopSize);
		}
		else // Just go through the population and assign people to the digital contact tracing app based on probability by age.
		{
			//for use with non-clustered
			l = 0;
#pragma omp parallel for schedule(static,1) reduction(+:l) default(none) \
				shared(P, Hosts)
			for (int tn = 0; tn < P.NumThreads; tn++)
			{
				for (int i = tn; i < P.PopSize; i += P.NumThreads)
				{
					int age = HOST_AGE_GROUP(i);
					if (age >= NUM_AGE_GROUPS) age = NUM_AGE_GROUPS - 1;

					if (ranf_mt(tn) < (P.ProportionSmartphoneUsersByAge[age] * P.PropPopUsingDigitalContactTracing))
					{
						Hosts[i].digitalContactTracingUser = 1;
						l++;
					}
				}
			}
			P.NDigitalContactUsers = l;
			fprintf(stderr, "Number of digital contact tracing users: %i, out of population size: %i\n", P.NDigitalContactUsers, P.PopSize);
		}
	}

	UpdateProbs(0);
	if (P.DoAirports) SetupAirports();
	if (P.R0scale != 1.0)
	{
		P.HouseholdTrans *= P.R0scale;
		P.R0 *= P.R0scale;
		for (int j = 0; j < P.PlaceTypeNum; j++)
			P.PlaceTypeTrans[j] *= P.R0scale;
		fprintf(stderr, "Rescaled transmission coefficients by factor of %lg\n", P.R0scale);
	}
	t = s = t2 = 0;
	for (int i = 0; i < MAX_HOUSEHOLD_SIZE; i++)
	{
		t += ((double)(i + 1)) * (P.HouseholdSizeDistrib[0][i] - t2);
		t2 = P.HouseholdSizeDistrib[0][i];
	}
	t2 = s = 0;
	s3 = 1.0;

#pragma omp parallel for private(s2,q,l,d,m) schedule(static,1) reduction(+:s,t2) default(none) \
		shared(P, Households, Hosts)
	for (int tn = 0; tn < P.NumThreads; tn++)
	{
		for (int i = tn; i < P.PopSize; i += P.NumThreads)
		{
			if (P.InfectiousnessSD == 0)
				Hosts[i].infectiousness = (float)P.AgeInfectiousness[HOST_AGE_GROUP(i)];
			else
				Hosts[i].infectiousness = (float)(P.AgeInfectiousness[HOST_AGE_GROUP(i)] * gen_gamma_mt(P.InfectiousnessGamA, P.InfectiousnessGamR, tn)); //made this multi-threaded: 28/11/14
			q = P.ProportionSymptomatic[HOST_AGE_GROUP(i)];
			if (ranf_mt(tn) < q) //made this multi-threaded: 28/11/14
				Hosts[i].infectiousness = (float)(-P.SymptInfectiousness * Hosts[i].infectiousness);
			int j = (int)floor((q = ranf_mt(tn) * CDF_RES)); //made this multi-threaded: 28/11/14
			q -= ((double)j);
			Hosts[i].recovery_or_death_time = (unsigned short int) floor(0.5 - (P.InfectiousPeriod * log(q * P.infectious_icdf[j + 1] + (1.0 - q) * P.infectious_icdf[j]) / P.TimeStep));

			if (P.DoHouseholds)
			{
				s2 = P.TimeStep * P.HouseholdTrans * fabs(Hosts[i].infectiousness) * P.HouseholdDenomLookup[Households[Hosts[i].hh].nhr - 1];
				d = 1.0; l = (int)Hosts[i].recovery_or_death_time;
				for (int k = 0; k < l; k++) {
					double y = 1.0 - s2 * P.infectiousness[k];
					d *= ((y < 0) ? 0 : y);
				}
				l = Households[Hosts[i].hh].FirstPerson;
				m = l + Households[Hosts[i].hh].nh;
				for (int k = l; k < m; k++) if ((Hosts[k].inf == InfStat_Susceptible) && (k != i)) s += (1 - d) * P.AgeSusceptibility[HOST_AGE_GROUP(i)];
			}
			q = (P.LatentToSymptDelay > Hosts[i].recovery_or_death_time * P.TimeStep) ? Hosts[i].recovery_or_death_time * P.TimeStep : P.LatentToSymptDelay;
			s2 = fabs(Hosts[i].infectiousness) * P.RelativeSpatialContact[HOST_AGE_GROUP(i)] * P.TimeStep;
			l = (int)(q / P.TimeStep);

			int k;
			for (k = 0; k < l; k++) t2 += s2 * P.infectiousness[k];
			s2 *= ((Hosts[i].infectiousness < 0) ? P.SymptSpatialContactRate : 1);
			l = (int)Hosts[i].recovery_or_death_time;
			for (; k < l; k++) t2 += s2 * P.infectiousness[k];
		}
	}
	t2 *= (s3 / ((double)P.PopSize));
	s /= ((double)P.PopSize);
	fprintf(stderr, "Household mean size=%lg\nHousehold R0=%lg\n", t, P.R0household = s);
	t = 0;
	if (P.DoPlaces)
		for (int j = 0; j < P.PlaceTypeNum; j++)
			if (j != P.HotelPlaceType)
			{
#pragma omp parallel for private(d,q,s2,s3,t3,l,m) schedule(static,1000) reduction(+:t) default(none) \
					shared(P, Hosts, Places, j)
				for (int i = 0; i < P.PopSize; i++)
				{
					int k = Hosts[i].PlaceLinks[j];
					if (k >= 0)
					{
						q = (P.LatentToSymptDelay > Hosts[i].recovery_or_death_time * P.TimeStep) ? Hosts[i].recovery_or_death_time * P.TimeStep : P.LatentToSymptDelay;
						s2 = fabs(Hosts[i].infectiousness) * P.TimeStep * P.PlaceTypeTrans[j];
						double x = s2 / P.PlaceTypeGroupSizeParam1[j];
						d = 1.0; l = (int)(q / P.TimeStep);
						for (m = 0; m < l; m++) {
							double y = 1.0 - x * P.infectiousness[m];
							d *= ((y < 0) ? 0 : y);
						}
						s3 = ((double)(Places[j][k].group_size[Hosts[i].PlaceGroupLinks[j]] - 1));
						x *= ((Hosts[i].infectiousness < 0) ? (P.SymptPlaceTypeContactRate[j] * (1 - P.SymptPlaceTypeWithdrawalProp[j])) : 1);
						l = (int)Hosts[i].recovery_or_death_time;
						for (; m < l; m++) {
							double y = 1.0 - x * P.infectiousness[m];
							d *= ((y < 0) ? 0 : y);
						}

						t3 = d;
						x = P.PlaceTypePropBetweenGroupLinks[j] * s2 / ((double)Places[j][k].n);
						d = 1.0; l = (int)(q / P.TimeStep);
						for (m = 0; m < l; m++) {
							double y = 1.0 - x * P.infectiousness[m];
							d *= ((y < 0) ? 0 : y);
						}
						x *= ((Hosts[i].infectiousness < 0) ? (P.SymptPlaceTypeContactRate[j] * (1 - P.SymptPlaceTypeWithdrawalProp[j])) : 1);
						l = (int)Hosts[i].recovery_or_death_time;
						for (; m < l; m++) {
							double y = 1.0 - x * P.infectiousness[m];
							d *= ((y < 0) ? 0 : y);
						}
						t += (1 - t3 * d) * s3 + (1 - d) * (((double)(Places[j][k].n - 1)) - s3);
					}
				}
				fprintf(stderr, "%lg  ", t / ((double)P.PopSize));
			}
	{
		double recovery_time_days = 0;
		double recovery_time_timesteps = 0;
#pragma omp parallel for schedule(static,500) reduction(+:recovery_time_days,recovery_time_timesteps) default(none) \
			shared(P, Hosts)
		for (int i = 0; i < P.PopSize; i++)
		{
			recovery_time_days += Hosts[i].recovery_or_death_time * P.TimeStep;
			recovery_time_timesteps += Hosts[i].recovery_or_death_time;
			Hosts[i].recovery_or_death_time = 0;
		}
		t /= ((double)P.PopSize);
		recovery_time_days /= ((double)P.PopSize);
		recovery_time_timesteps /= ((double)P.PopSize);
		fprintf(stderr, "R0 for places = %lg\nR0 for random spatial = %lg\nOverall R0=%lg\n", P.R0places = t, P.R0spatial = P.R0 - s - t, P.R0);
		fprintf(stderr, "Mean infectious period (sampled) = %lg (%lg)\n", recovery_time_days, recovery_time_timesteps);
	}
	if (P.DoSI)
		P.LocalBeta = (P.R0 / t2 - s - t);
	else
		P.LocalBeta = (P.R0 - s - t) / t2;
	if ((P.LocalBeta < 0) || (!P.DoSpatial))
	{
		P.LocalBeta = P.R0spatial = 0;
		fprintf(stderr, "Reset spatial R0 to 0\n");
	}
	fprintf(stderr, "LocalBeta = %lg\n", P.LocalBeta);
	TSMean = TSMeanNE; TSVar = TSVarNE;
	fprintf(stderr, "Calculated approx cell probabilities\n");
	for (int i = 0; i < INFECT_TYPE_MASK; i++) inftype_av[i] = 0;
	for (int i = 0; i < MAX_COUNTRIES; i++) infcountry_av[i] = infcountry_num[i] = 0;
	for (int i = 0; i < MAX_SEC_REC; i++)
		for (int j = 0; j < MAX_GEN_REC; j++)
			indivR0_av[i][j] = 0;
	for (int i = 0; i <= MAX_HOUSEHOLD_SIZE; i++)
		for (int j = 0; j <= MAX_HOUSEHOLD_SIZE; j++)
			inf_household_av[i][j] = case_household_av[i][j] = 0;
	DoInitUpdateProbs = 1;
	for (int i = 0; i < P.NC; i++)	Cells[i].tot_treat = 1;  //This makes sure InitModel intialises the cells.
	P.NRactE = P.NRactNE = 0;
	for (int i = 0; i < P.PopSize; i++) Hosts[i].esocdist_comply = (ranf() < P.EnhancedSocDistProportionCompliant[HOST_AGE_GROUP(i)]) ? 1 : 0;
	if (!P.EnhancedSocDistClusterByHousehold)
	{
		for (int i = 0; i < P.NH;i++)
		{
			l = Households[i].FirstPerson;
			m = l + Households[i].nh;
			int i2 = 0;
			for (int k = l; k < m; k++) if (Hosts[k].esocdist_comply) i2=1;
			if (i2)
				for (int k = l; k < m; k++) Hosts[k].esocdist_comply = 1;
		}
	}

	if (P.OutputBitmap)
	{
		InitBMHead();
	}
	if (P.DoMassVacc)
	{
		if (!(State.mvacc_queue = (int*)calloc(P.PopSize, sizeof(int)))) ERR_CRITICAL("Unable to allocate host storage\n");
		int queueIndex = 0;
		for (int i = 0; i < P.PopSize; i++)
		{
			if ((HOST_AGE_YEAR(i) >= P.VaccPriorityGroupAge[0]) && (HOST_AGE_YEAR(i) <= P.VaccPriorityGroupAge[1]))
			{
				if (ranf() < P.VaccProp)
					State.mvacc_queue[queueIndex++] = i;
			}
		}
		int vaccineCount = queueIndex;
		for (int i = 0; i < P.PopSize; i++)
		{
			if ((HOST_AGE_YEAR(i) < P.VaccPriorityGroupAge[0]) || (HOST_AGE_YEAR(i) > P.VaccPriorityGroupAge[1]))
			{
				if (ranf() < P.VaccProp)
					State.mvacc_queue[queueIndex++] = i;
			}
		}
		State.n_mvacc = queueIndex;
		fprintf(stderr, "Number to be vaccinated=%i\n", State.n_mvacc);
		for (int i = 0; i < 2; i++)
		{
			for (int j = 0; j < vaccineCount; j++)
			{
				l = (int)(ranf() * ((double)vaccineCount));
				m = State.mvacc_queue[j];
				State.mvacc_queue[j] = State.mvacc_queue[l];
				State.mvacc_queue[l] = m;
			}
			for (int j = vaccineCount; j < State.n_mvacc; j++)
			{
				l = vaccineCount + ((int)(ranf() * ((double)(State.n_mvacc - vaccineCount))));
				m = State.mvacc_queue[j];
				State.mvacc_queue[j] = State.mvacc_queue[l];
				State.mvacc_queue[l] = m;
			}
		}
		fprintf(stderr, "Configured mass vaccination queue.\n");
	}
	PeakHeightSum = PeakHeightSS = PeakTimeSum = PeakTimeSS = 0;
	int i = (P.ncw / 2) * P.nch + P.nch / 2;
	int j = (P.ncw / 2 + 2) * P.nch + P.nch / 2;
	fprintf(stderr, "UTM dist horiz=%lg %lg\n", sqrt(dist2_cc(Cells + i, Cells + j)), sqrt(dist2_cc(Cells + j, Cells + i)));
	j = (P.ncw / 2) * P.nch + P.nch / 2 + 2;
	fprintf(stderr, "UTM dist vert=%lg %lg\n", sqrt(dist2_cc(Cells + i, Cells + j)), sqrt(dist2_cc(Cells + j, Cells + i)));
	j = (P.ncw / 2 + 2) * P.nch + P.nch / 2 + 2;
	fprintf(stderr, "UTM dist diag=%lg %lg\n", sqrt(dist2_cc(Cells + i, Cells + j)), sqrt(dist2_cc(Cells + j, Cells + i)));

	//if(P.OutputBitmap)
	//{
	//	CaptureBitmap();
	//	OutputBitmap(0);
	//}
	fprintf(stderr, "Model configuration complete.\n");
}

void SetupPopulation(char* DensityFile, char* SchoolFile, char* RegDemogFile)
{
	int j, l, m, i2, j2, last_i, mr, ad, country;
	unsigned int rn, rn2;
	double t, s, x, y, xh, yh, maxd, CumAgeDist[NUM_AGE_GROUPS + 1];
	char buf[4096], *col;
	const char delimiters[] = " \t,";
	FILE* dat = NULL, *dat2;
	BinFile rec;
	double *mcell_dens;
	int *mcell_adunits, *mcell_num, *mcell_country;

	if (!(Cells = (Cell*)calloc(P.NC, sizeof(Cell)))) ERR_CRITICAL("Unable to allocate cell storage\n");
	if (!(Mcells = (Microcell*)calloc(P.NMC, sizeof(Microcell)))) ERR_CRITICAL("Unable to allocate microcell storage\n");
	if (!(mcell_num = (int*)malloc(P.NMC * sizeof(int)))) ERR_CRITICAL("Unable to allocate microcell storage\n");
	if (!(mcell_dens = (double*)malloc(P.NMC * sizeof(double)))) ERR_CRITICAL("Unable to allocate microcell storage\n");
	if (!(mcell_country = (int*)malloc(P.NMC * sizeof(int)))) ERR_CRITICAL("Unable to allocate microcell storage\n");
	if (!(mcell_adunits = (int*)malloc(P.NMC * sizeof(int)))) ERR_CRITICAL("Unable to allocate microcell storage\n");

	for (j = 0; j < P.NMC; j++)
	{
		Mcells[j].n = 0;
		mcell_adunits[j] = -1;
		mcell_dens[j] = 0;
		mcell_num[j] = mcell_country[j] = 0;
	}
	if (P.DoAdUnits)
		for (int i = 0; i < MAX_ADUNITS; i++)
			P.PopByAdunit[i][0] = P.PopByAdunit[i][1] = 0;
	if (P.DoHeteroDensity)
	{
		if (!P.DoAdunitBoundaries) P.NumAdunits = 0;
		//		if(!(dat2=fopen("EnvTest.txt","w"))) ERR_CRITICAL("Unable to open test file\n");
		fprintf(stderr, "Density file contains %i datapoints.\n", (int)P.BinFileLen);
		for (rn = rn2 = mr = 0; rn < P.BinFileLen; rn++)
		{
			int k;
			x = BF[rn].x; y = BF[rn].y; t = BF[rn].pop; country = BF[rn].cnt; j2 = BF[rn].ad;
			rec = BF[rn];
			if (P.DoAdUnits)
			{
				m = (j2 % P.AdunitLevel1Mask) / P.AdunitLevel1Divisor;
				if (P.DoAdunitBoundaries)
				{
					if (P.AdunitLevel1Lookup[m] >= 0)
					{
						if (j2 / P.AdunitLevel1Mask == AdUnits[P.AdunitLevel1Lookup[m]].id / P.AdunitLevel1Mask)
						{
							k = 1;
							AdUnits[P.AdunitLevel1Lookup[m]].cnt_id = country;
						}
						else
							k = 0;
					}
					else
						k = 0;
				}
				else
				{
					k = 1;
					if (P.AdunitLevel1Lookup[m] < 0)
					{
						P.AdunitLevel1Lookup[m] = P.NumAdunits;
						AdUnits[P.NumAdunits].id = j2;
						AdUnits[P.NumAdunits].cnt_id = country;
						P.NumAdunits++;
						if (P.NumAdunits >= MAX_ADUNITS) ERR_CRITICAL("Total number of administrative units exceeds MAX_ADUNITS\n");
					}
					else
					{
						AdUnits[P.AdunitLevel1Lookup[m]].cnt_id = country;
					}
				}
			}
			else
			{
				k = 1;
			}
			if ((k) && (x >= P.SpatialBoundingBox[0]) && (y >= P.SpatialBoundingBox[1]) && (x < P.SpatialBoundingBox[2]) && (y < P.SpatialBoundingBox[3]))
			{
<<<<<<< HEAD
				j = (int)floor((x - P.SpatialBoundingBox[0]) / P.mcwidth + 0.1);
				k = (int)floor((y - P.SpatialBoundingBox[1]) / P.mcheight + 0.1);
				l = j * P.get_number_of_micro_cells_high() + k;
=======
				j = (int)floor((x - P.SpatialBoundingBox[0]) / P.in_microcells_.width_ + 0.1);
				k = (int)floor((y - P.SpatialBoundingBox[1]) / P.in_microcells_.height_ + 0.1);
				l = j * P.nmch + k;
>>>>>>> 171a08cd
				if (l < P.NMC)
				{
					mr++;
					mcell_dens[l] += t;
					mcell_country[l] = country;
					//fprintf(stderr,"mcell %i, country %i, pop %lg\n",l,country,t);
					mcell_num[l]++;
					if (P.DoAdUnits)
					{
						mcell_adunits[l] = P.AdunitLevel1Lookup[m];
						if (mcell_adunits[l] < 0) fprintf(stderr, "Microcell %i has adunits<0\n", l);
						P.PopByAdunit[P.AdunitLevel1Lookup[m]][0] += t;
					}
					else
						mcell_adunits[l] = 0;
					if ((P.OutputDensFile) && (P.DoBin) && (mcell_adunits[l] >= 0))
					{
						if (rn2 < rn) BF[rn2] = rec;
						rn2++;
					}
				}
			}
		}
		//		fclose(dat2);
		fprintf(stderr, "%i valid microcells read from density file.\n", mr);
		if ((P.OutputDensFile) && (P.DoBin)) P.BinFileLen = rn2;
		if (P.DoBin == 0)
		{
			if (P.OutputDensFile)
			{
				free(BinFileBuf);
				P.DoBin = 1;
				P.BinFileLen = 0;
				for (l = 0; l < P.NMC; l++)
					if (mcell_adunits[l] >= 0) P.BinFileLen++;
				if (!(BinFileBuf = (void*)malloc(P.BinFileLen * sizeof(BinFile)))) ERR_CRITICAL("Unable to allocate binary file buffer\n");
				BF = (BinFile*)BinFileBuf;
				fprintf(stderr, "Binary density file should contain %i microcells.\n", (int)P.BinFileLen);
				rn = 0;
				for (l = 0; l < P.NMC; l++)
					if (mcell_adunits[l] >= 0)
					{
<<<<<<< HEAD
						BF[rn].x = (double)(P.mcwidth * (((double)(l / P.get_number_of_micro_cells_high())) + 0.5)) + P.SpatialBoundingBox[0]; //x
						BF[rn].y = (double)(P.mcheight * (((double)(l % P.get_number_of_micro_cells_high())) + 0.5)) + P.SpatialBoundingBox[1]; //y
=======
						BF[rn].x = (double)(P.in_microcells_.width_ * (((double)(l / P.nmch)) + 0.5)) + P.SpatialBoundingBox[0]; //x
						BF[rn].y = (double)(P.in_microcells_.height_ * (((double)(l % P.nmch)) + 0.5)) + P.SpatialBoundingBox[1]; //y
>>>>>>> 171a08cd
						BF[rn].ad = (P.DoAdUnits) ? (AdUnits[mcell_adunits[l]].id) : 0;
						BF[rn].pop = mcell_dens[l];
						BF[rn].cnt = mcell_country[l];
						rn++;
					}
			}
		}

		if (P.OutputDensFile)
		{
			if (!(dat2 = fopen(OutDensFile, "wb"))) ERR_CRITICAL("Unable to open output density file\n");
			rn = 0xf0f0f0f0;
			fwrite_big((void*)& rn, sizeof(unsigned int), 1, dat2);
			fprintf(stderr, "Saving population density file with NC=%i...\n", (int)P.BinFileLen);
			fwrite_big((void*) & (P.BinFileLen), sizeof(unsigned int), 1, dat2);
			fwrite_big(BinFileBuf, sizeof(BinFile), (size_t)P.BinFileLen, dat2);
			fclose(dat2);
		}
		free(BinFileBuf);
		fprintf(stderr, "Population files read.\n");
		maxd = 0;
		for (int i = 0; i < P.NMC; i++)
		{
			if (mcell_num[i] > 0)
			{
				mcell_dens[i] /= ((double)mcell_num[i]);
				Mcells[i].country = (unsigned short)mcell_country[i];
				if (P.DoAdUnits)
					Mcells[i].adunit = mcell_adunits[i];
				else
					Mcells[i].adunit = 0;
			}
			else
				Mcells[i].adunit = -1;
			maxd += mcell_dens[i];
		}
	}
	else
	{
		for (int i = 0; i < P.NMC; i++)
		{
			mcell_dens[i] = 1.0;
			Mcells[i].country = 1;
		}
		maxd = ((double)P.NMC);
	}
	if (!P.DoAdUnits) P.NumAdunits = 1;
	if ((P.DoAdUnits) && (P.DoAdunitDemog))
	{
		if (!(State.InvAgeDist = (int**)malloc(P.NumAdunits * sizeof(int*)))) ERR_CRITICAL("Unable to allocate InvAgeDist storage\n");
		for (int i = 0; i < P.NumAdunits; i++)
			if (!(State.InvAgeDist[i] = (int*)malloc(1000 * sizeof(int)))) ERR_CRITICAL("Unable to allocate InvAgeDist storage\n");
		if (!(dat = fopen(RegDemogFile, "rb"))) ERR_CRITICAL("Unable to open regional demography file\n");
		for (int k = 0; k < P.NumAdunits; k++)
		{
			for (int i = 0; i < NUM_AGE_GROUPS; i++)
				P.PropAgeGroup[k][i] = 0;
			for (int i = 0; i < MAX_HOUSEHOLD_SIZE; i++)
				P.HouseholdSizeDistrib[k][i] = 0;
			P.PopByAdunit[k][1] = 0;
		}
		while (!feof(dat))
		{
			fgets(buf, 2047, dat);
			col = strtok(buf, delimiters);
			sscanf(col, "%i", &l);
			m = (l % P.AdunitLevel1Mask) / P.AdunitLevel1Divisor;
			int k = P.AdunitLevel1Lookup[m];
			if (k >= 0)
				if (l / P.AdunitLevel1Mask == AdUnits[k].id / P.AdunitLevel1Mask)
				{
					col = strtok(NULL, delimiters);
					sscanf(col, "%lg", &x);
					P.PopByAdunit[k][1] += x;
					t = 0;
					for (int i = 0; i < NUM_AGE_GROUPS; i++)
					{
						col = strtok(NULL, delimiters);
						sscanf(col, "%lg", &s);
						P.PropAgeGroup[k][i] += s;
					}
					col = strtok(NULL, delimiters);
					if (P.DoHouseholds)
					{
						sscanf(col, "%lg", &y);
						for (int i = 0; i < MAX_HOUSEHOLD_SIZE; i++)
						{
							col = strtok(NULL, delimiters);
							sscanf(col, "%lg", &s);
							P.HouseholdSizeDistrib[k][i] += y * s;
						}
					}
				}
		}
		fclose(dat);
		for (int k = 0; k < P.NumAdunits; k++)
		{
			t = 0;
			for (int i = 0; i < NUM_AGE_GROUPS; i++)
				t += P.PropAgeGroup[k][i];
			CumAgeDist[0] = 0;
			for (int i = 1; i <= NUM_AGE_GROUPS; i++)
			{
				P.PropAgeGroup[k][i - 1] /= t;
				CumAgeDist[i] = CumAgeDist[i - 1] + P.PropAgeGroup[k][i - 1];
			}
			for (int i = j = 0; i < 1000; i++)
			{
				t = ((double)i) / 1000;
				while (t >= CumAgeDist[j + 1]) j++;
				t = AGE_GROUP_WIDTH * (((double)j) + (t - CumAgeDist[j]) / (CumAgeDist[j + 1] - CumAgeDist[j]));
				State.InvAgeDist[k][i] = (int)t;
			}
			State.InvAgeDist[k][1000 - 1] = NUM_AGE_GROUPS * AGE_GROUP_WIDTH - 1;
			if (P.DoHouseholds)
			{
				t = 0;
				for (int i = 0; i < MAX_HOUSEHOLD_SIZE; i++)
					t += P.HouseholdSizeDistrib[k][i];
				P.HouseholdSizeDistrib[k][0] /= t;
				for (int i = 1; i < MAX_HOUSEHOLD_SIZE - 1; i++)
					P.HouseholdSizeDistrib[k][i] = P.HouseholdSizeDistrib[k][i] / t + P.HouseholdSizeDistrib[k][i - 1];
				P.HouseholdSizeDistrib[k][MAX_HOUSEHOLD_SIZE - 1] = 1.0;
			}
			else
			{
				for (int i = 0; i < MAX_HOUSEHOLD_SIZE - 1; i++)
					P.HouseholdSizeDistrib[k][i] = 1.0;
			}
		}
	}
	else
	{
		if (!(State.InvAgeDist = (int**)malloc(sizeof(int*)))) ERR_CRITICAL("Unable to allocate InvAgeDist storage\n");
		if (!(State.InvAgeDist[0] = (int*)malloc(1000 * sizeof(int)))) ERR_CRITICAL("Unable to allocate InvAgeDist storage\n");
		CumAgeDist[0] = 0;
		for (int i = 1; i <= NUM_AGE_GROUPS; i++)
			CumAgeDist[i] = CumAgeDist[i - 1] + P.PropAgeGroup[0][i - 1];
		for (int i = j = 0; i < 1000; i++)
		{
			t = ((double)i) / 1000;
			if (t >= CumAgeDist[j + 1]) j++;
			t = AGE_GROUP_WIDTH * (((double)j) + (t - CumAgeDist[j]) / (CumAgeDist[j + 1] - CumAgeDist[j]));
			State.InvAgeDist[0][i] = (int)t;
		}
		State.InvAgeDist[0][1000 - 1] = NUM_AGE_GROUPS * AGE_GROUP_WIDTH - 1;
	}
	if (P.DoAdUnits)
		for (int i = 0; i < P.NumAdunits; i++) AdUnits[i].n = 0;
	if ((P.DoAdUnits) && (P.DoAdunitDemog) && (P.DoCorrectAdunitPop))
	{
		for (int i = 0; i < P.NumAdunits; i++)
			fprintf(stderr, "%i\t%i\t%lg\t%lg\n", i, (AdUnits[i].id % P.AdunitLevel1Mask) / P.AdunitLevel1Divisor, P.PropAgeGroup[i][0], P.HouseholdSizeDistrib[i][0]);
		maxd = 0;
		for (int i = 0; i < P.NMC; i++)
		{
			if (mcell_num[i] > 0)
            {
				if (mcell_adunits[i] < 0) ERR_CRITICAL_FMT("Cell %i has adunits < 0 (indexing PopByAdunit)\n", i);
				mcell_dens[i] *= P.PopByAdunit[mcell_adunits[i]][1] / (1e-10 + P.PopByAdunit[mcell_adunits[i]][0]);
            }
			maxd += mcell_dens[i];
		}
		t = 0;
		for (int i = 0; i < P.NumAdunits; i++)
			t += P.PopByAdunit[i][1];
		int i = P.PopSize;
		P.PopSize = (int)t;
		fprintf(stderr, "Population size reset from %i to %i\n", i, P.PopSize);
	}
	t = 1.0;
	for (int i = m = 0; i < (P.NMC - 1); i++)
	{
		s = mcell_dens[i] / maxd / t;
		if (s > 1.0) s = 1.0;
		m += (Mcells[i].n = (int)ignbin_mt((long)(P.PopSize - m), s, 0));
		t -= mcell_dens[i] / maxd;
		if (Mcells[i].n > 0) {
			P.NMCP++;
			if (mcell_adunits[i] < 0) ERR_CRITICAL_FMT("Cell %i has adunits < 0 (indexing AdUnits)\n", i);
			AdUnits[mcell_adunits[i]].n += Mcells[i].n;
		}
	}
	Mcells[P.NMC - 1].n = P.PopSize - m;
	if (Mcells[P.NMC - 1].n > 0)
	{
		P.NMCP++;
		AdUnits[mcell_adunits[P.NMC - 1]].n += Mcells[P.NMC - 1].n;
	}

	free(mcell_dens);
	free(mcell_num);
	free(mcell_country);
	free(mcell_adunits);
	t = 0.0;

	if (!(McellLookup = (Microcell * *)malloc(P.NMCP * sizeof(Microcell*)))) ERR_CRITICAL("Unable to allocate microcell storage\n");
	if (!(State.CellMemberArray = (int*)malloc(P.PopSize * sizeof(int)))) ERR_CRITICAL("Unable to allocate cell storage\n");
	P.NCP = 0;
	for (int i = i2 = j2 = 0; i < P.NC; i++)
	{
		Cells[i].n = 0;
<<<<<<< HEAD
		int k = (i / P.nch) * P.NMCL * P.get_number_of_micro_cells_high() + (i % P.nch) * P.NMCL;
		Cells[i].members = mcl + j2;
=======
		int k = (i / P.nch) * P.NMCL * P.nmch + (i % P.nch) * P.NMCL;
		Cells[i].members = State.CellMemberArray + j2;
>>>>>>> 171a08cd
		for (l = 0; l < P.NMCL; l++)
			for (m = 0; m < P.NMCL; m++)
			{
				j = k + m + l * P.get_number_of_micro_cells_high();
				if (Mcells[j].n > 0)
				{
					Mcells[j].members = State.CellMemberArray + j2;
					//if(!(Mcells[j].members=(int *) calloc(Mcells[j].n,sizeof(int)))) ERR_CRITICAL("Unable to allocate cell storage\n"); //replaced line above with this to ensure members don't get mixed across microcells
					McellLookup[i2++] = Mcells + j;
					Cells[i].n += Mcells[j].n;
					j2 += Mcells[j].n;
				}
			}
		if (Cells[i].n > 0) P.NCP++;
	}
	fprintf(stderr, "Number of hosts assigned = %i\n", j2);
	if (!P.DoAdUnits) P.AdunitLevel1Lookup[0] = 0;
	fprintf(stderr, "Number of cells with non-zero population = %i\n", P.NCP);
	fprintf(stderr, "Number of microcells with non-zero population = %i\n", P.NMCP);

	if (!(CellLookup = (Cell * *)malloc(P.NCP * sizeof(Cell*)))) ERR_CRITICAL("Unable to allocate cell storage\n");
	if (!(State.CellSuscMemberArray = (int*)malloc(P.PopSize * sizeof(int)))) ERR_CRITICAL("Unable to allocate cell storage\n");
	int susceptibleAccumulator = 0;
	i2 = 0;
	for (j = 0; j < P.NC; j++)
		if (Cells[j].n > 0)
		{
			CellLookup[i2++] = Cells + j;
			Cells[j].susceptible = State.CellSuscMemberArray + susceptibleAccumulator;
			susceptibleAccumulator += Cells[j].n;
		}
	if (i2 > P.NCP) fprintf(stderr, "######## Over-run on CellLookup array NCP=%i i2=%i ###########\n", P.NCP, i2);
	i2 = 0;

	if (!(Hosts = (Person*)calloc(P.PopSize, sizeof(Person)))) ERR_CRITICAL("Unable to allocate host storage\n");
	fprintf(stderr, "sizeof(Person)=%i\n", (int) sizeof(Person));
	for (int i = 0; i < P.NCP; i++)
	{
		Cell *c = CellLookup[i];
		if (c->n > 0)
		{
			if (!(c->InvCDF = (int*)malloc(1025 * sizeof(int)))) ERR_CRITICAL("Unable to allocate cell storage\n");
			if (!(c->max_trans = (float*)malloc(P.NCP * sizeof(float)))) ERR_CRITICAL("Unable to allocate cell storage\n");
			if (!(c->cum_trans = (float*)malloc(P.NCP * sizeof(float)))) ERR_CRITICAL("Unable to allocate cell storage\n");
		}
	}
	for (int i = 0; i < P.NC; i++)
	{
		Cells[i].cumTC = 0;
		for (j = 0; j < Cells[i].n; j++) Cells[i].members[j] = -1;
	}
	fprintf(stderr, "Cells assigned\n");
	for (int i = 0; i <= MAX_HOUSEHOLD_SIZE; i++) denom_household[i] = 0;
	P.NH = 0;
	int numberOfPeople = 0;
	for (j2 = 0; j2 < P.NMCP; j2++)
	{
		j = (int)(McellLookup[j2] - Mcells);
		l = ((j / P.get_number_of_micro_cells_high()) / P.NMCL) * P.nch + ((j % P.get_number_of_micro_cells_high()) / P.NMCL);
		ad = ((P.DoAdunitDemog) && (P.DoAdUnits)) ? Mcells[j].adunit : 0;
		for (int k = 0; k < Mcells[j].n;)
		{
			m = 1;
			if (P.DoHouseholds)
			{
				s = ranf_mt(0);
				while ((s > P.HouseholdSizeDistrib[ad][m - 1]) && (k + m < Mcells[j].n) && (m < MAX_HOUSEHOLD_SIZE)) m++;
			}
			denom_household[m]++;
			for (i2 = 0; i2 < m; i2++)
			{
				//				fprintf(stderr,"%i ",i+i2);
				Hosts[numberOfPeople + i2].listpos = m; //used temporarily to store household size
				Mcells[j].members[k + i2] = numberOfPeople + i2;
				Cells[l].susceptible[Cells[l].cumTC] = numberOfPeople + i2;
				Cells[l].members[Cells[l].cumTC++] = numberOfPeople + i2;
				Hosts[numberOfPeople + i2].pcell = l;
				Hosts[numberOfPeople + i2].mcell = j;
				Hosts[numberOfPeople + i2].hh = P.NH;
			}
			P.NH++;
			numberOfPeople += m;
			k += m;
		}
	}
	if (!(Households = (Household*)malloc(P.NH * sizeof(Household)))) ERR_CRITICAL("Unable to allocate household storage\n");
	for (j = 0; j < NUM_AGE_GROUPS; j++) AgeDist[j] = AgeDist2[j] = 0;
	if (P.DoHouseholds) fprintf(stderr, "Household sizes assigned to %i people\n", numberOfPeople);

	FILE* stderr_shared = stderr;
#pragma omp parallel for private(j2,j,x,y,xh,yh,i2,m) schedule(static,1) default(none) \
		shared(P, Households, Hosts, Mcells, McellLookup, AdUnits, stderr_shared)
	for (int tn = 0; tn < P.NumThreads; tn++)
		for (j2 = tn; j2 < P.NMCP; j2 += P.NumThreads)
		{
			j = (int)(McellLookup[j2] - Mcells);
			x = (double)(j / P.get_number_of_micro_cells_high());
			y = (double)(j % P.get_number_of_micro_cells_high());
			int i = Mcells[j].members[0];
			if (j % 100 == 0)
				fprintf(stderr_shared, "%i=%i (%i %i)            \r", j, Mcells[j].n, Mcells[j].adunit, (AdUnits[Mcells[j].adunit].id % P.AdunitLevel1Mask) / P.AdunitLevel1Divisor);
			for (int k = 0; k < Mcells[j].n;)
			{
				m = Hosts[i].listpos;
				xh = P.in_microcells_.width_ * (ranf_mt(tn) + x);
				yh = P.in_microcells_.height_ * (ranf_mt(tn) + y);
				AssignHouseholdAges(m, i, tn);
				for (i2 = 0; i2 < m; i2++) Hosts[i + i2].listpos = 0;
				if (P.DoHouseholds)
				{
					for (i2 = 0; i2 < m; i2++) {
						Hosts[i + i2].inf = InfStat_Susceptible; //added this so that infection status is set to zero and household r0 is correctly calculated
					}
				}
				Households[Hosts[i].hh].FirstPerson = i;
				Households[Hosts[i].hh].nh = m;
				Households[Hosts[i].hh].nhr = m;
				Households[Hosts[i].hh].loc_x = (float)xh;
				Households[Hosts[i].hh].loc_y = (float)yh;
				i += m;
				k += m;
			}
		}
	if (P.DoCorrectAgeDist)
	{
		double** AgeDistAd, ** AgeDistCorrF, ** AgeDistCorrB;
		if (!(AgeDistAd = (double**)malloc(MAX_ADUNITS * sizeof(double*)))) ERR_CRITICAL("Unable to allocate temp storage\n");
		if (!(AgeDistCorrF = (double**)malloc(MAX_ADUNITS * sizeof(double*)))) ERR_CRITICAL("Unable to allocate temp storage\n");
		if (!(AgeDistCorrB = (double**)malloc(MAX_ADUNITS * sizeof(double*)))) ERR_CRITICAL("Unable to allocate temp storage\n");
		for (int i = 0; i < P.NumAdunits; i++)
		{
			if (!(AgeDistAd[i] = (double*)malloc((NUM_AGE_GROUPS + 1) * sizeof(double)))) ERR_CRITICAL("Unable to allocate temp storage\n");
			if (!(AgeDistCorrF[i] = (double*)malloc((NUM_AGE_GROUPS + 1) * sizeof(double)))) ERR_CRITICAL("Unable to allocate temp storage\n");
			if (!(AgeDistCorrB[i] = (double*)malloc((NUM_AGE_GROUPS + 1) * sizeof(double)))) ERR_CRITICAL("Unable to allocate temp storage\n");
		}

		// compute AgeDistAd[i][j] = total number of people in adunit i, age group j
		for (int i = 0; i < P.NumAdunits; i++)
			for (j = 0; j < NUM_AGE_GROUPS; j++)
				AgeDistAd[i][j] = 0;
		for (int i = 0; i < P.PopSize; i++)
		{
			int k = (P.DoAdunitDemog) ? Mcells[Hosts[i].mcell].adunit : 0;
			AgeDistAd[k][HOST_AGE_GROUP(i)]++;
		}
		// normalize AgeDistAd[i][j], so it's the proportion of people in adunit i that are in age group j
		int k = (P.DoAdunitDemog) ? P.NumAdunits : 1;
		for (int i = 0; i < k; i++)
		{
			s = 0.0;
			for (j = 0; j < NUM_AGE_GROUPS; j++)
				s += AgeDistAd[i][j];
			for (j = 0; j < NUM_AGE_GROUPS; j++)
				AgeDistAd[i][j] /= s;
		}
		// determine adjustments to be made to match age data in parameters
		for (int i = 0; i < k; i++)
		{
			s = t = 0;
			AgeDistCorrB[i][0] = 0;
			for (j = 0; j < NUM_AGE_GROUPS; j++)
			{
				// compute s = the proportion of people that need removing from adunit i, age group j to match age data in parameters
				s = t + AgeDistAd[i][j] - P.PropAgeGroup[i][j] - AgeDistCorrB[i][j];
				if (s > 0)
				{
					t = AgeDistCorrF[i][j] = s; // people to push up into next age group
					AgeDistCorrB[i][j + 1] = 0;
				}
				else
				{
					t = AgeDistCorrF[i][j] = 0;
					AgeDistCorrB[i][j + 1] = fabs(s); // people to pull down from next age group
				}
				AgeDistCorrF[i][j] /= AgeDistAd[i][j]; // convert from proportion of people in the adunit to proportion of people in the adunit and age group
				AgeDistCorrB[i][j] /= AgeDistAd[i][j];
			}
			// output problematic adjustments (these should be 0.0f)
			//fprintf(stderr, "AgeDistCorrB[%i][0] = %f\n", i, AgeDistCorrB[i][0]); // push down from youngest age group
			//fprintf(stderr, "AgeDistCorrF[%i][NUM_AGE_GROUPS - 1] = %f\n", i, AgeDistCorrF[i][NUM_AGE_GROUPS - 1]); // push up from oldest age group
			//fprintf(stderr, "AgeDistCorrB[%i][NUM_AGE_GROUPS] = %f\n", i, AgeDistCorrB[i][NUM_AGE_GROUPS]); // push down from oldest age group + 1
		}

		// make age adjustments to population
#pragma omp parallel for private(j,k,m,s) schedule(static,1) default(none) \
			shared(P, Hosts, AgeDistCorrF, AgeDistCorrB, Mcells)
		for (int tn = 0; tn < P.NumThreads; tn++)
			for (int i = tn; i < P.PopSize; i += P.NumThreads)
			{
				m = (P.DoAdunitDemog) ? Mcells[Hosts[i].mcell].adunit : 0;
				j = HOST_AGE_GROUP(i);
				s = ranf_mt(tn);
				// probabilistic age adjustment by one age category (5 years)
				if (s < AgeDistCorrF[m][j])
					Hosts[i].age += 5;
				else if (s < AgeDistCorrF[m][j] + AgeDistCorrB[m][j])
					Hosts[i].age -= 5;
			}
		for (int i = 0; i < P.NumAdunits; i++)
		{
			free(AgeDistAd[i]);
			free(AgeDistCorrF[i]);
			free(AgeDistCorrB[i]);
		}
		free(AgeDistAd);
		free(AgeDistCorrF);
		free(AgeDistCorrB);
	}
	for (int i = 0; i < P.PopSize; i++)
	{
		if (Hosts[i].age >= NUM_AGE_GROUPS * AGE_GROUP_WIDTH)
		{
			ERR_CRITICAL_FMT("Person %i has unexpected age %i\n", i, Hosts[i].age);
		}
		AgeDist[HOST_AGE_GROUP(i)]++;
	}
	fprintf(stderr, "Ages/households assigned\n");

	if (!P.DoRandomInitialInfectionLoc)
	{
<<<<<<< HEAD
		int k = (int)(P.LocationInitialInfection[0][0] / P.mcwidth);
		l = (int)(P.LocationInitialInfection[0][1] / P.mcheight);
		j = k * P.get_number_of_micro_cells_high() + l;
=======
		int k = (int)(P.LocationInitialInfection[0][0] / P.in_microcells_.width_);
		l = (int)(P.LocationInitialInfection[0][1] / P.in_microcells_.height_);
		j = k * P.nmch + l;
>>>>>>> 171a08cd

		double rand_r = 0.0; //added these variables so that if initial infection location is empty we can search the 10km neighbourhood to find a suitable cell
		double rand_theta = 0.0;
		int counter = 0;
		if (Mcells[j].n < P.NumInitialInfections[0])
		{
			while (Mcells[j].n < P.NumInitialInfections[0] && counter < 100)
			{
				rand_r = ranf(); rand_theta = ranf();
				rand_r = 0.083 * sqrt(rand_r); rand_theta = 2 * PI * rand_theta; //rand_r is multiplied by 0.083 as this is roughly equal to 10km in decimal degrees
<<<<<<< HEAD
				k = (int)((P.LocationInitialInfection[0][0] + rand_r * cos(rand_theta)) / P.mcwidth);
				l = (int)((P.LocationInitialInfection[0][1] + rand_r * sin(rand_theta)) / P.mcheight);
				j = k * P.get_number_of_micro_cells_high() + l;
=======
				k = (int)((P.LocationInitialInfection[0][0] + rand_r * cos(rand_theta)) / P.in_microcells_.width_);
				l = (int)((P.LocationInitialInfection[0][1] + rand_r * sin(rand_theta)) / P.in_microcells_.height_);
				j = k * P.nmch + l;
>>>>>>> 171a08cd
				counter++;
			}
			if (counter < 100)
			{
				P.LocationInitialInfection[0][0] = P.LocationInitialInfection[0][0] + rand_r * cos(rand_theta); //set LocationInitialInfection to actual one used
				P.LocationInitialInfection[0][1] = P.LocationInitialInfection[0][1] + rand_r * sin(rand_theta);
			}
		}
		if (Mcells[j].n < P.NumInitialInfections[0])
			ERR_CRITICAL("Too few people in seed microcell to start epidemic with required number of initial infectionz.\n");
	}
	fprintf(stderr, "Checking cells...\n");
	maxd = ((double)P.PopSize);
	last_i = 0;
	for (int i = 0; i < P.NMC; i++)
		if (Mcells[i].n > 0) last_i = i;
	fprintf(stderr, "Allocating place/age groups...\n");
	for (int k = 0; k < NUM_AGE_GROUPS * AGE_GROUP_WIDTH; k++)
	{
		for (l = 0; l < P.PlaceTypeNum; l++)
		{
			PropPlaces[k][l] = PropPlacesC[k][l] = 0.0;
			if ((k < P.PlaceTypeAgeMax[l]) && (k >= P.PlaceTypeAgeMin[l]))
				PropPlaces[k][l] += P.PlaceTypePropAgeGroup[l];
			if ((k < P.PlaceTypeAgeMax2[l]) && (k >= P.PlaceTypeAgeMin2[l]))
				PropPlaces[k][l] += P.PlaceTypePropAgeGroup2[l];
			if ((k < P.PlaceTypeAgeMax3[l]) && (k >= P.PlaceTypeAgeMin3[l]))
				PropPlaces[k][l] += P.PlaceTypePropAgeGroup3[l];
			if (l == P.HotelPlaceType)
				PropPlacesC[k][l] = ((l > 0) ? PropPlacesC[k][l - 1] : 0);
			else
				PropPlacesC[k][l] = PropPlaces[k][l] + ((l > 0) ? PropPlacesC[k][l - 1] : 0);
		}
	}
	/*
		for(l=0;l<P.PlaceTypeNum;l++)
			{
			for(k=0;k<NUM_AGE_GROUPS*AGE_GROUP_WIDTH;k++)
				fprintf(stderr, "%i:%lg ",k,PropPlaces[k][l]);
			fprintf(stderr,"\n");
			}
	*/
	/*	if((P.DoAdUnits)&&(P.DoAdunitDemog))
			{for(i=0;i<P.NumAdunits;i++) free(State.InvAgeDist[i]);}
		else
			free(State.InvAgeDist[0]);
		free(State.InvAgeDist);
	*/	P.nsp = 0;
	if (P.DoPlaces)
		if (!(Places = (Place * *)malloc(P.PlaceTypeNum * sizeof(Place*)))) ERR_CRITICAL("Unable to allocate place storage\n");
	if ((P.DoSchoolFile) && (P.DoPlaces))
	{
		fprintf(stderr, "Reading school file\n");
		if (!(dat = fopen(SchoolFile, "rb"))) ERR_CRITICAL("Unable to open school file\n");
		fscanf(dat, "%i", &P.nsp);
		for (j = 0; j < P.nsp; j++)
		{
			fscanf(dat, "%i %i", &m, &(P.PlaceTypeMaxAgeRead[j]));
			if (!(Places[j] = (Place*)calloc(m, sizeof(Place)))) ERR_CRITICAL("Unable to allocate place storage\n");
			for (int i = 0; i < m; i++)
				if (!(Places[j][i].AvailByAge = (unsigned short int*) malloc(P.PlaceTypeMaxAgeRead[j] * sizeof(unsigned short int)))) ERR_CRITICAL("Unable to allocate place storage\n");
			P.Nplace[j] = 0;
			for (int i = 0; i < P.NMC; i++) Mcells[i].np[j] = 0;
		}
		mr = 0;
		while (!feof(dat))
		{
			fscanf(dat, "%lg %lg %i %i", &x, &y, &j, &m);
			for (int i = 0; i < P.PlaceTypeMaxAgeRead[j]; i++) fscanf(dat, "%hu", &(Places[j][P.Nplace[j]].AvailByAge[i]));
			Places[j][P.Nplace[j]].loc_x = (float)(x - P.SpatialBoundingBox[0]);
			Places[j][P.Nplace[j]].loc_y = (float)(y - P.SpatialBoundingBox[1]);
			if ((x >= P.SpatialBoundingBox[0]) && (x < P.SpatialBoundingBox[2]) && (y >= P.SpatialBoundingBox[1]) && (y < P.SpatialBoundingBox[3]))
			{
				int i = P.nch * ((int)(Places[j][P.Nplace[j]].loc_x / P.in_cells_.width_)) + ((int)(Places[j][P.Nplace[j]].loc_y / P.in_cells_.height_));
				if (Cells[i].n == 0) mr++;
				Places[j][P.Nplace[j]].n = m;
<<<<<<< HEAD
				i = (int)(Places[j][P.Nplace[j]].loc_x / P.mcwidth);
				int k = (int)(Places[j][P.Nplace[j]].loc_y / P.mcheight);
				j2 = i * P.get_number_of_micro_cells_high() + k;
=======
				i = (int)(Places[j][P.Nplace[j]].loc_x / P.in_microcells_.width_);
				int k = (int)(Places[j][P.Nplace[j]].loc_y / P.in_microcells_.height_);
				j2 = i * P.nmch + k;
>>>>>>> 171a08cd
				Mcells[j2].np[j]++;
				Places[j][P.Nplace[j]].mcell = j2;
				P.Nplace[j]++;
				if (P.Nplace[j] % 1000 == 0) fprintf(stderr, "%i read    \r", P.Nplace[j]);
			}
		}
		fclose(dat);
		fprintf(stderr, "%i schools read (%i in empty cells)      \n", P.Nplace[j], mr);
		for (int i = 0; i < P.NMC; i++)
			for (j = 0; j < P.nsp; j++)
				if (Mcells[i].np[j] > 0)
				{
					if (!(Mcells[i].places[j] = (int*)malloc(Mcells[i].np[j] * sizeof(int)))) ERR_CRITICAL("Unable to allocate place storage\n");
					Mcells[i].np[j] = 0;
				}
		for (j = 0; j < P.nsp; j++)
		{
			t = s = 0;
			for (int i = 0; i < P.PopSize; i++)
				t += PropPlaces[HOST_AGE_YEAR(i)][j];
			for (int i = 0; i < P.Nplace[j]; i++)
			{
				int k = Places[j][i].mcell;
				Mcells[k].places[j][Mcells[k].np[j]++] = i;
				s += (double)Places[j][i].n;
			}
			fprintf(stderr, "School type %i: capacity=%lg demand=%lg\n", j, s, t);
			t /= s;
			for (int i = 0; i < P.Nplace[j]; i++)
				Places[j][i].n = (int)ceil(((double)Places[j][i].n) * t);
		}
	}
	if (P.DoPlaces)
	{
		fprintf(stderr, "Configuring places...\n");

		FILE* stderr_shared = stderr;
#pragma omp parallel for private(j2,j,t,m,s,x,y,xh,yh) schedule(static,1) default(none) \
			shared(P, Hosts, Places, PropPlaces, Mcells, maxd, last_i, stderr_shared)
		for (int tn = 0; tn < P.NumThreads; tn++)
			for (j2 = P.nsp + tn; j2 < P.PlaceTypeNum; j2 += P.NumThreads)
			{
				t = 0;
				P.PlaceTypeMaxAgeRead[j2] = 0;
				for (int i = 0; i < P.PopSize; i++)
					t += PropPlaces[HOST_AGE_YEAR(i)][j2];
				P.Nplace[j2] = (int)ceil(t / P.PlaceTypeMeanSize[j2]);
				fprintf(stderr_shared, "[%i:%i %g] ", j2, P.Nplace[j2], t);
				if (!(Places[j2] = (Place*)calloc(P.Nplace[j2], sizeof(Place)))) ERR_CRITICAL("Unable to allocate place storage\n");
				t = 1.0;
				int k;
				for (int i = m = k = 0; i < P.NMC; i++)
				{
					s = ((double) Mcells[i].n) / maxd / t;
					if (s > 1.0) s = 1.0;
					if (i == last_i)
						m += (Mcells[last_i].np[j2] = P.Nplace[j2] - m);
					else
						m += (Mcells[i].np[j2] = (int)ignbin_mt((long)(P.Nplace[j2] - m), s, tn));
					t -= ((double)Mcells[i].n) / maxd;
					if (Mcells[i].np[j2] > 0)
					{
						if (!(Mcells[i].places[j2] = (int*)malloc(Mcells[i].np[j2] * sizeof(int)))) ERR_CRITICAL("Unable to allocate place storage\n");
						x = (double)(i / P.get_number_of_micro_cells_high());
						y = (double)(i % P.get_number_of_micro_cells_high());
						for (j = 0; j < Mcells[i].np[j2]; j++)
						{
							xh = P.in_microcells_.width_ * (ranf_mt(tn) + x);
							yh = P.in_microcells_.height_ * (ranf_mt(tn) + y);
							Places[j2][k].loc_x = (float)xh;
							Places[j2][k].loc_y = (float)yh;
							Places[j2][k].n = 0;
							Places[j2][k].mcell = i;
							Places[j2][k].country = Mcells[i].country;
							Mcells[i].places[j2][j] = k;
							k++;
						}
					}
				}
			}
		for (int k = 0; k < NUM_AGE_GROUPS * AGE_GROUP_WIDTH; k++)
			for (l = 1; l < P.PlaceTypeNum; l++)
				if (l != P.HotelPlaceType)
				{
					if (PropPlacesC[k][l - 1] < 1)
						PropPlaces[k][l] /= (1 - PropPlacesC[k][l - 1]);
					else if (PropPlaces[k][l] != 0)
						PropPlaces[k][l] = 1.0;
				}
/*		for (j2 = 0; j2 < P.PlaceTypeNum; j2++)
			for (i =0; i < P.NMC; i++)
				if ((Mcells[i].np[j2]>0) && (Mcells[i].n == 0))
					fprintf(stderr, "\n##~ %i %i %i \n", i, j2, Mcells[i].np[j2]);
*/		fprintf(stderr, "Places assigned\n");
	}
	l = 0;
	for (j = 0; j < P.NC; j++)
		if (l < Cells[j].n) l = Cells[j].n;
	if (!(SamplingQueue = (int**)malloc(P.NumThreads * sizeof(int*)))) ERR_CRITICAL("Unable to allocate state storage\n");
	P.InfQueuePeakLength = P.PopSize / P.NumThreads / INF_QUEUE_SCALE;
#pragma omp parallel for schedule(static,1) default(none) \
		shared(P, SamplingQueue, StateT, l)
	for (int i = 0; i < P.NumThreads; i++)
	{
		if (!(SamplingQueue[i] = (int*)malloc(2 * (MAX_PLACE_SIZE + CACHE_LINE_SIZE) * sizeof(int)))) ERR_CRITICAL("Unable to allocate state storage\n");
		for (int k = 0; k < P.NumThreads; k++)
			if (!(StateT[i].inf_queue[k] = (Infection*)malloc(P.InfQueuePeakLength * sizeof(Infection)))) ERR_CRITICAL("Unable to allocate state storage\n");
		if (!(StateT[i].cell_inf = (float*)malloc((l + 1) * sizeof(float)))) ERR_CRITICAL("Unable to allocate state storage\n");
	}

	//set up queues and storage for digital contact tracing
	if ((P.DoAdUnits) && (P.DoDigitalContactTracing))
	{
		for (int i = 0; i < P.NumAdunits; i++)
		{
			//malloc or calloc for these?
			if (!(AdUnits[i].dct = (int*)malloc(AdUnits[i].n * sizeof(int)))) ERR_CRITICAL("Unable to allocate state storage\n");
		}
		for (int i = 0; i < P.NumThreads; i++)
		{
			for (j = 0; j < P.NumAdunits; j++)
			{
				if (!(StateT[i].dct_queue[j] = (ContactEvent*)malloc(AdUnits[j].n * sizeof(ContactEvent)))) ERR_CRITICAL("Unable to allocate state storage\n");
			}
		}
	}

	//If outputting origin-destination matrix, set up storage for flow between admin units
	if ((P.DoAdUnits) && (P.DoOriginDestinationMatrix))
	{
		for (int i = 0; i < P.NumAdunits; i++)
		{
			if (!(AdUnits[i].origin_dest = (double*)malloc(MAX_ADUNITS * sizeof(double)))) ERR_CRITICAL("Unable to allocate storage for origin destination matrix\n");
			for (j = 0; j < P.NumThreads; j++)
			{
				if (!(StateT[j].origin_dest[i] = (double*)calloc(MAX_ADUNITS, sizeof(double)))) ERR_CRITICAL("Unable to allocate state origin destination matrix storage\n");
			}
			//initialise to zero
			for (j = 0; j < P.NumAdunits; j++)
			{
				AdUnits[i].origin_dest[j] = 0.0;
			}
		}
	}

	for (int i = 0; i < P.NC; i++)
	{
		Cells[i].cumTC = 0;
		Cells[i].S = Cells[i].n;
		Cells[i].L = Cells[i].I = 0;
	}
	fprintf(stderr, "Allocated cell and host memory\n");
	fprintf(stderr, "Assigned hosts to cells\n");

}
void SetupAirports(void)
{
	int k, l, m;
	double x, y, t, tmin;
	IndexList* base, *cur;

	fprintf(stderr, "Assigning airports to microcells\n");
	// Convince static analysers that values are set correctly:
	if (!(P.DoAirports && P.HotelPlaceType < P.PlaceTypeNum)) ERR_CRITICAL("DoAirports || HotelPlaceType not set\n");

	P.KernelType = P.AirportKernelType;
	P.KernelScale = P.AirportKernelScale;
	P.KernelShape = P.AirportKernelShape;
	P.KernelP3 = P.AirportKernelP3;
	P.KernelP4 = P.AirportKernelP4;
	InitKernel(1.0);
	if (!(Airports[0].DestMcells = (IndexList*)calloc(P.NMCP * NNA, sizeof(IndexList)))) ERR_CRITICAL("Unable to allocate airport storage\n");
	if (!(base = (IndexList*)calloc(P.NMCP * NNA, sizeof(IndexList)))) ERR_CRITICAL("Unable to allocate airport storage\n");
	for (int i = 0; i < P.Nairports; i++) Airports[i].num_mcell = 0;
	cur = base;
	for (int i = 0; i < P.NMC; i++)
		if (Mcells[i].n > 0)
		{
			Mcells[i].AirportList = cur;
			cur += NNA;
		}

	FILE* stderr_shared = stderr;
#pragma omp parallel for private(k,l,x,y,t,tmin) schedule(static,10000) default(none) \
		shared(P, Airports, Mcells, stderr_shared)
	for (int i = 0; i < P.NMC; i++)
		if (Mcells[i].n > 0)
		{
			if (i % 10000 == 0) fprintf(stderr_shared, "\n%i           ", i);
<<<<<<< HEAD
			x = (((double)(i / P.get_number_of_micro_cells_high())) + 0.5) * P.mcwidth;
			y = (((double)(i % P.get_number_of_micro_cells_high())) + 0.5) * P.mcheight;
=======
			x = (((double)(i / P.nmch)) + 0.5) * P.in_microcells_.width_;
			y = (((double)(i % P.nmch)) + 0.5) * P.in_microcells_.height_;
>>>>>>> 171a08cd
			k = l = 0;
			tmin = 1e20;
			for (int j = 0; j < P.Nairports; j++)
				if (Airports[j].total_traffic > 0)
				{
					t = numKernel(dist2_raw(x, y, Airports[j].loc_x, Airports[j].loc_y)) * Airports[j].total_traffic;
					if (k < NNA)
					{
						Mcells[i].AirportList[k].id = j;
						Mcells[i].AirportList[k].prob = (float)t;
						if (t < tmin) { tmin = t; l = k; }
						k++;
					}
					else if (t > tmin)
					{
						Mcells[i].AirportList[l].id = j;
						Mcells[i].AirportList[l].prob = (float)t;
						tmin = 1e20;
						for (k = 0; k < NNA; k++)
							if (Mcells[i].AirportList[k].prob < tmin)
							{
								tmin = Mcells[i].AirportList[k].prob;
								l = k;
							}
					}
				}
			for (int j = 0; j < NNA; j++)
				Airports[Mcells[i].AirportList[j].id].num_mcell++;
		}
	cur = Airports[0].DestMcells;
	fprintf(stderr, "Microcell airport lists collated.\n");
	for (int i = 0; i < P.Nairports; i++)
	{
		Airports[i].DestMcells = cur;
		cur += Airports[i].num_mcell;
		Airports[i].num_mcell = 0;
	}
#pragma omp parallel for private(k,l,t,tmin) schedule(static,10000) default(none) \
		shared(P, Airports, Mcells, stderr_shared)
	for (int i = 0; i < P.NMC; i++)
		if (Mcells[i].n > 0)
		{
			if (i % 10000 == 0) fprintf(stderr_shared, "\n%i           ", i);
			t = 0;
			for (int j = 0; j < NNA; j++)
			{
				t += Mcells[i].AirportList[j].prob;
				k = Mcells[i].AirportList[j].id;
#pragma omp critical (airport)
				l = (Airports[k].num_mcell++);
				Airports[k].DestMcells[l].id = i;
				Airports[k].DestMcells[l].prob = Mcells[i].AirportList[j].prob * ((float)Mcells[i].n);
			}
			tmin = 0;
			for (int j = 0; j < NNA; j++)
			{
				Mcells[i].AirportList[j].prob = (float)(tmin + Mcells[i].AirportList[j].prob / t);
				tmin = Mcells[i].AirportList[j].prob;
			}
		}
	fprintf(stderr, "Airport microcell lists collated.\n");
	for (int i = 0; i < P.Nairports; i++)
		if (Airports[i].total_traffic > 0)
		{
			for (int j = 1; j < Airports[i].num_mcell; j++)
				Airports[i].DestMcells[j].prob += Airports[i].DestMcells[j - 1].prob;
			t = Airports[i].DestMcells[Airports[i].num_mcell - 1].prob;
			if (t == 0) t = 1.0;
			for (int j = 0; j < Airports[i].num_mcell - 1; j++)
				Airports[i].DestMcells[j].prob = (float)(Airports[i].DestMcells[j].prob / t);
			if (Airports[i].num_mcell > 0) Airports[i].DestMcells[Airports[i].num_mcell - 1].prob = 1.0;
			for (int j = l = 0; l <= 1024; l++)
			{
				t = ((double)l) / 1024.0;
				while (Airports[i].DestMcells[j].prob < t) j++;
				Airports[i].Inv_DestMcells[l] = j;
			}
			l = 0;
			for (int j = 0; j < Airports[i].num_mcell; j++)
				l += Mcells[Airports[i].DestMcells[j].id].np[P.HotelPlaceType];
			if (l < 10)
			{
				fprintf(stderr, "(%i ", l);
				l = 0;
				for (int j = 0; j < Airports[i].num_mcell; j++)
					l += Mcells[Airports[i].DestMcells[j].id].n;
				fprintf(stderr, "%i %i) ", Airports[i].num_mcell, l);
			}
		}
	fprintf(stderr, "\nInitialising hotel to airport lookup tables\n");
	free(base);
#pragma omp parallel for private(l,m,t,tmin) schedule(static,1) default(none) \
		shared(P, Airports, Places, stderr_shared)
	for (int i = 0; i < P.Nairports; i++)
		if (Airports[i].total_traffic > 0)
		{
			m = (int)(Airports[i].total_traffic / HOTELS_PER_1000PASSENGER / 1000);
			if (m < MIN_HOTELS_PER_AIRPORT) m = MIN_HOTELS_PER_AIRPORT;
			fprintf(stderr_shared, "\n%i    ", i);
			tmin = MAX_DIST_AIRPORT_TO_HOTEL * MAX_DIST_AIRPORT_TO_HOTEL * 0.75;
			do
			{
				tmin += 0.25 * MAX_DIST_AIRPORT_TO_HOTEL * MAX_DIST_AIRPORT_TO_HOTEL;
				Airports[i].num_place = 0;
				for (int j = 0; j < P.Nplace[P.HotelPlaceType]; j++)
					if (dist2_raw(Airports[i].loc_x, Airports[i].loc_y,
						Places[P.HotelPlaceType][j].loc_x, Places[P.HotelPlaceType][j].loc_y) < tmin)
						Airports[i].num_place++;
			} while (Airports[i].num_place < m);
			if (tmin > MAX_DIST_AIRPORT_TO_HOTEL * MAX_DIST_AIRPORT_TO_HOTEL) fprintf(stderr_shared, "*** %i : %lg %i ***\n", i, sqrt(tmin), Airports[i].num_place);
			if (!(Airports[i].DestPlaces = (IndexList*)calloc(Airports[i].num_place, sizeof(IndexList)))) ERR_CRITICAL("Unable to allocate airport storage\n");
			Airports[i].num_place = 0;
			for (int j = 0; j < P.Nplace[P.HotelPlaceType]; j++)
				if ((t = dist2_raw(Airports[i].loc_x, Airports[i].loc_y,
					Places[P.HotelPlaceType][j].loc_x, Places[P.HotelPlaceType][j].loc_y)) < tmin)
				{
					Airports[i].DestPlaces[Airports[i].num_place].prob = (float)numKernel(t);
					Airports[i].DestPlaces[Airports[i].num_place].id = j;
					Airports[i].num_place++;
				}
			t = 0;
			for (int j = 0; j < Airports[i].num_place; j++)
			{
				Airports[i].DestPlaces[j].prob = (float)(t + Airports[i].DestPlaces[j].prob);
				t = Airports[i].DestPlaces[j].prob;
			}
			for (int j = 0; j < Airports[i].num_place - 1; j++)
				Airports[i].DestPlaces[j].prob = (float)(Airports[i].DestPlaces[j].prob / t);
			if (Airports[i].num_place > 0) Airports[i].DestPlaces[Airports[i].num_place - 1].prob = 1.0;
			for (int j = l = 0; l <= 1024; l++)
			{
				t = ((double)l) / 1024.0;
				while (Airports[i].DestPlaces[j].prob < t) j++;
				Airports[i].Inv_DestPlaces[l] = j;
			}
		}
	for (int i = 0; i < P.Nplace[P.HotelPlaceType]; i++) Places[P.HotelPlaceType][i].n = 0;
	P.KernelType = P.MoveKernelType;
	P.KernelScale = P.MoveKernelScale;
	P.KernelShape = P.MoveKernelShape;
	P.KernelP3 = P.MoveKernelP3;
	P.KernelP4 = P.MoveKernelP4;
	InitKernel(1.0);
	fprintf(stderr, "\nAirport initialisation completed successfully\n");
}

const double PROP_OTHER_PARENT_AWAY = 0.0;


void AssignHouseholdAges(int n, int pers, int tn)
{
	/* Complex household age distribution model
		- picks number of children (nc)
		- tries to space them reasonably
		- picks parental ages to be consistent with childrens' and each other
		- other adults in large households are assumed to be grandparents
		- for Thailand, 2 person households are 95% couples without children, 5% 1 parent families
	*/
	int i, j, k, nc, ad;
	int a[MAX_HOUSEHOLD_SIZE + 2];

	ad = ((P.DoAdunitDemog) && (P.DoAdUnits)) ? Mcells[Hosts[pers].mcell].adunit : 0;
	if (!P.DoHouseholds)
	{
		for (i = 0; i < n; i++)
			a[i] = State.InvAgeDist[ad][(int)(1000.0 * ranf_mt(tn))];
	}
	else
	{
		if (n == 1)
		{
			if (ranf_mt(tn) < P.OnePersHouseProbOld)
			{
				do
				{
					a[0] = State.InvAgeDist[ad][(int)(1000.0 * ranf_mt(tn))];
				}
				while ((a[0] < P.NoChildPersAge)
					|| (ranf_mt(tn) > (((double)a[0]) - P.NoChildPersAge + 1) / (P.OldPersAge - P.NoChildPersAge + 1)));
			}
			else if ((P.OnePersHouseProbYoung > 0) && (ranf_mt(tn) < P.OnePersHouseProbYoung / (1 - P.OnePersHouseProbOld)))
			{
				do
				{
					a[0] = State.InvAgeDist[ad][(int)(1000.0 * ranf_mt(tn))];
				} while ((a[0] > P.YoungAndSingle) || (a[0] < P.MinAdultAge)
					|| (ranf_mt(tn) > 1 - P.YoungAndSingleSlope * (((double)a[0]) - P.MinAdultAge) / (P.YoungAndSingle - P.MinAdultAge)));
			}
			else
				while ((a[0] = State.InvAgeDist[ad][(int)(1000.0 * ranf_mt(tn))]) < P.MinAdultAge);
		}
		else if (n == 2)
		{
			if (ranf_mt(tn) < P.TwoPersHouseProbOld)
			{
				do
				{
					a[0] = State.InvAgeDist[ad][(int)(1000.0 * ranf_mt(tn))];
				}
				while ((a[0] < P.NoChildPersAge)
					|| (ranf_mt(tn) > (((double)a[0]) - P.NoChildPersAge + 1) / (P.OldPersAge - P.NoChildPersAge + 1)));
				do
				{
					a[1] = State.InvAgeDist[ad][(int)(1000.0 * ranf_mt(tn))];
				}
				while ((a[1] > a[0] + P.MaxMFPartnerAgeGap) || (a[1] < a[0] - P.MaxFMPartnerAgeGap) || (a[1] < P.NoChildPersAge)
					|| (ranf_mt(tn) > (((double)a[1]) - P.NoChildPersAge + 1) / (P.OldPersAge - P.NoChildPersAge + 1)));
			}
			else if (ranf_mt(tn) < P.OneChildTwoPersProb / (1 - P.TwoPersHouseProbOld))
			{
				while ((a[0] = State.InvAgeDist[ad][(int)(1000.0 * ranf_mt(tn))]) > P.MaxChildAge);
				do
				{
					a[1] = State.InvAgeDist[ad][(int)(1000.0 * ranf_mt(tn))];
				}
				while ((a[1] > a[0] + P.MaxParentAgeGap) || (a[1] < a[0] + P.MinParentAgeGap) || (a[1] < P.MinAdultAge));
			}
			else if ((P.TwoPersHouseProbYoung > 0) && (ranf_mt(tn) < P.TwoPersHouseProbYoung / (1 - P.TwoPersHouseProbOld - P.OneChildTwoPersProb)))
			{
				do
				{
					a[0] = State.InvAgeDist[ad][(int)(1000.0 * ranf_mt(tn))];
				} while ((a[0] < P.MinAdultAge) || (a[0] > P.YoungAndSingle)
					|| (ranf_mt(tn) > 1 - P.YoungAndSingleSlope * (((double)a[0]) - P.MinAdultAge) / (P.YoungAndSingle - P.MinAdultAge)));
				do
				{
					a[1] = State.InvAgeDist[ad][(int)(1000.0 * ranf_mt(tn))];
				}
				while ((a[1] > a[0] + P.MaxMFPartnerAgeGap) || (a[1] < a[0] - P.MaxFMPartnerAgeGap) || (a[1] < P.MinAdultAge));
			}
			else
			{
				do
				{
					a[0] = State.InvAgeDist[ad][(int)(1000.0 * ranf_mt(tn))];
				} while (a[0] < P.MinAdultAge);
				do
				{
					a[1] = State.InvAgeDist[ad][(int)(1000.0 * ranf_mt(tn))];
				}
				while ((a[1] > a[0] + P.MaxMFPartnerAgeGap) || (a[1] < a[0] - P.MaxFMPartnerAgeGap) || (a[1] < P.MinAdultAge));
			}

		}
		else
		{
			if (n == 3)
			{
				if ((P.ZeroChildThreePersProb > 0) || (P.TwoChildThreePersProb > 0))
					nc = (ranf_mt(tn) < P.ZeroChildThreePersProb) ? 0 : ((ranf_mt(tn) < P.TwoChildThreePersProb) ? 2 : 1);
				else
					nc = 1;
			}
			else if (n == 4)
				nc = (ranf_mt(tn) < P.OneChildFourPersProb) ? 1 : 2;
			else if (n == 5)
				nc = (ranf_mt(tn) < P.ThreeChildFivePersProb) ? 3 : 2;
			else
				nc = n - 2 - (int)(3 * ranf_mt(tn));
			if (nc <= 0)
			{
				do
				{
					a[0] = State.InvAgeDist[ad][(int)(1000.0 * ranf_mt(tn))];
					a[1] = State.InvAgeDist[ad][(int)(1000.0 * ranf_mt(tn))];
				}
				while ((a[1] < P.MinAdultAge) || (a[0] < P.MinAdultAge));
				do
				{
					a[2] = State.InvAgeDist[ad][(int)(1000.0 * ranf_mt(tn))];
				}
				while ((a[2] >= a[1] + P.MaxMFPartnerAgeGap) || (a[2] < a[1] - P.MaxFMPartnerAgeGap));
			}
			else
			{
				do
				{
					a[0] = 0;
					for (i = 1; i < nc; i++)
						a[i] = a[i - 1] + 1 + ((int)ignpoi_mt(P.MeanChildAgeGap - 1, tn));
					a[0] = State.InvAgeDist[ad][(int)(1000.0 * ranf_mt(tn))] - a[(int)(ranf_mt(tn) * ((double)nc))];
					for (i = 1; i < nc; i++) a[i] += a[0];
					k = (((nc == 1) && (ranf_mt(tn) < P.OneChildProbYoungestChildUnderFive)) || ((nc == 2) && (ranf_mt(tn) < P.TwoChildrenProbYoungestUnderFive))
						|| ((nc > 2) && (ranf_mt(tn) < P.ProbYoungestChildUnderFive))) ? 5 : P.MaxChildAge;
				} while ((a[0] < 0) || (a[0] > k) || (a[nc - 1] > P.MaxChildAge));
				j = a[nc - 1] - a[0] - (P.MaxParentAgeGap - P.MinParentAgeGap);
				if (j > 0)
					j += P.MaxParentAgeGap;
				else
					j = P.MaxParentAgeGap;
				do
				{
					a[nc] = State.InvAgeDist[ad][(int)(1000.0 * ranf_mt(tn))];
					k = a[nc - 1];
				} while ((a[nc] > a[0] + j) || (a[nc] < k + P.MinParentAgeGap) || (a[nc] < P.MinAdultAge));
				if ((n > nc + 1) && (ranf_mt(tn) > PROP_OTHER_PARENT_AWAY))
				{
					do
					{
						a[nc + 1] = State.InvAgeDist[ad][(int)(1000.0 * ranf_mt(tn))];
					} while ((a[nc + 1] > a[nc] + P.MaxMFPartnerAgeGap) || (a[nc + 1] < a[nc] - P.MaxFMPartnerAgeGap)
						|| (a[nc + 1] > a[0] + j) || (a[nc + 1] < k + P.MinParentAgeGap) || (a[nc + 1] < P.MinAdultAge));
				}

				if (n > nc + 2)
				{
					j = ((a[nc + 1] > a[nc]) ? a[nc + 1] : a[nc]) + P.OlderGenGap;
					if (j >= NUM_AGE_GROUPS * AGE_GROUP_WIDTH) j = NUM_AGE_GROUPS * AGE_GROUP_WIDTH - 1;
					if (j < P.NoChildPersAge) j = P.NoChildPersAge;
					for (i = nc + 2; i < n; i++)
						while ((a[i] = State.InvAgeDist[ad][(int)(1000.0 * ranf_mt(tn))]) < j);
				}
			}
		}
	}
	for (i = 0; i < n; i++) Hosts[pers + i].age = (unsigned char) a[i];
}

void AssignPeopleToPlaces()
{
	int i2, j, j2, k, k2, l, m, tp, f, f2, f3, f4, ic, a, cnt, ca, nt, nn;
	int* PeopleArray;
	int* NearestPlaces[MAX_NUM_THREADS];
	double s, t, *NearestPlacesProb[MAX_NUM_THREADS];
	Cell* ct;
	int npt;

	npt = NUM_PLACE_TYPES;

	if (P.DoPlaces)
	{
		fprintf(stderr, "Assigning people to places....\n");
		for (int i = 0; i < P.NC; i++)
		{
			Cells[i].infected = Cells[i].susceptible;
			if (!(Cells[i].susceptible = (int*)calloc(Cells[i].n, sizeof(int)))) ERR_CRITICAL("Unable to allocate state storage\n");
			Cells[i].cumTC = Cells[i].n;
		}

		//PropPlaces initialisation is only valid for non-overlapping places.
		for (int i = 0; i < P.PopSize; i++)
		{
			for (tp = 0; tp < npt; tp++) //Changed from 'for(tp=0;tp<P.PlaceTypeNum;tp++)' to try and assign -1 early and avoid problems when using less than the default number of placetypes later
			{
				Hosts[i].PlaceLinks[tp] = -1;
			}
		}

		for (tp = 0; tp < P.PlaceTypeNum; tp++)
		{
			if (tp != P.HotelPlaceType)
			{
				cnt = 0;
				for (a = 0; a < P.NCP; a++)
				{
					Cell *c = CellLookup[a];
					c->n = 0;
					for (j = 0; j < c->cumTC; j++)
					{
						k = HOST_AGE_YEAR(c->members[j]);
						f = ((PropPlaces[k][tp] > 0) && (ranf() < PropPlaces[k][tp]));
						if (f)
							for (k = 0; (k < tp) && (f); k++)
								if (Hosts[c->members[j]].PlaceLinks[k] >= 0) f = 0; //(ranf()<P.PlaceExclusivityMatrix[tp][k]);
						// Am assuming people can only belong to 1 place (and a hotel) at present
						if (f)
						{
							c->susceptible[c->n] = c->members[j];
							(c->n)++;
							cnt++;
						}
					}
					c->S = c->n;
					c->I = 0;
				}
				if (!(PeopleArray = (int*)calloc(cnt, sizeof(int)))) ERR_CRITICAL("Unable to allocate cell storage\n");
				j2 = 0;
				for (a = 0; a < P.NCP; a++)
				{
					Cell *c = CellLookup[a];
					for (j = 0; j < c->n; j++)
					{
						PeopleArray[j2] = c->susceptible[j];
						j2++;
					}
				}
				// Use the Fisher–Yates shuffle algorithm to get a random permutation of PeopleArray
				for (int index1 = cnt - 1; index1 > 0; index1--)
				{
					int index2 = (int)(((double)(index1 + 1)) * ranf());
					int tmp = PeopleArray[index1];
					PeopleArray[index1] = PeopleArray[index2];
					PeopleArray[index2] = tmp;
				}
				m = 0;
				if (tp < P.nsp)
				{
					for (int i = 0; i < P.Nplace[tp]; i++)
					{
						m += (int)(Places[tp][i].treat_end_time = (unsigned short)Places[tp][i].n);
						Places[tp][i].n = 0;
					}
				}
				else if (P.PlaceTypeSizePower[tp] == 0 && P.PlaceTypeSizeSD[tp] == 0)
				{
					for (int i = 0; i < P.Nplace[tp]; i++)
					{
						Places[tp][i].n = 0;
						j = 1 + ((int)ignpoi(P.PlaceTypeMeanSize[tp] - 1));
						if (j > USHRT_MAX - 1) j = USHRT_MAX - 1;
						m += (int)(Places[tp][i].treat_end_time = (unsigned short)j);
					}
				}
				//added this code to allow a place size to be specified according to a lognormal distribution - ggilani 09/02/17
				else if (P.PlaceTypeSizePower[tp] == 0 && P.PlaceTypeSizeSD[tp] > 0)
				{
					for (int i = 0; i < P.Nplace[tp]; i++)
					{
						Places[tp][i].n = 0;
						j = (int)gen_lognormal(P.PlaceTypeMeanSize[tp], P.PlaceTypeSizeSD[tp]);
						if (j > USHRT_MAX - 1) j = USHRT_MAX - 1;
						m += (int)(Places[tp][i].treat_end_time = (unsigned short)j);
					}
				}
				else
				{
					s = pow(P.PlaceTypeSizeOffset[tp] / (P.PlaceTypeSizeOffset[tp] + P.PlaceTypeSizeMax[tp] - 1), P.PlaceTypeSizePower[tp]);
					for (int i = 0; i < P.Nplace[tp]; i++)
					{
						j = (int)floor(P.PlaceTypeSizeOffset[tp] * pow((1 - s) * ranf() + s, -1 / P.PlaceTypeSizePower[tp]) + 1 - P.PlaceTypeSizeOffset[tp]);
						if (j > USHRT_MAX - 1) j = USHRT_MAX - 1;
						m += (int)(Places[tp][i].treat_end_time = (unsigned short)j);
						Places[tp][i].n = 0;
					}
				}
				if (tp < P.nsp)
				{
					t = ((double)m) / ((double)P.Nplace[tp]);
					fprintf(stderr, "Adjusting place weights by cell (Capacity=%i Demand=%i  Av place size=%lg)\n", m, cnt, t);
					for (int i = 0; i < P.Nplace[tp]; i++)
						if (Places[tp][i].treat_end_time > 0)
						{
							j = (int)(Places[tp][i].loc_x / P.in_cells_.width_);
							k = j * P.nch + ((int)(Places[tp][i].loc_y / P.in_cells_.height_));
							Cells[k].I += (int)Places[tp][i].treat_end_time;
						}
					for (k = 0; k < P.NC; k++)
					{
						int i = k % P.nch;
						j = k / P.nch;
						f2 = Cells[k].I; f3 = Cells[k].S;
						if ((i > 0) && (j > 0))
						{
							f2 += Cells[(j - 1) * P.nch + (i - 1)].I; f3 += Cells[(j - 1) * P.nch + (i - 1)].S;
						}
						if (i > 0)
						{
							f2 += Cells[j * P.nch + (i - 1)].I; f3 += Cells[j * P.nch + (i - 1)].S;
						}
						if ((i > 0) && (j < P.ncw - 1))
						{
							f2 += Cells[(j + 1) * P.nch + (i - 1)].I; f3 += Cells[(j + 1) * P.nch + (i - 1)].S;
						}
						if (j > 0)
						{
							f2 += Cells[(j - 1) * P.nch + i].I; f3 += Cells[(j - 1) * P.nch + i].S;
						}
						if (j < P.ncw - 1)
						{
							f2 += Cells[(j + 1) * P.nch + i].I; f3 += Cells[(j + 1) * P.nch + i].S;
						}
						if ((i < P.nch - 1) && (j > 0))
						{
							f2 += Cells[(j - 1) * P.nch + (i + 1)].I; f3 += Cells[(j - 1) * P.nch + (i + 1)].S;
						}
						if (i < P.nch - 1)
						{
							f2 += Cells[j * P.nch + (i + 1)].I; f3 += Cells[j * P.nch + (i + 1)].S;
						}
						if ((i < P.nch - 1) && (j < P.ncw - 1))
						{
							f2 += Cells[(j + 1) * P.nch + (i + 1)].I; f3 += Cells[(j + 1) * P.nch + (i + 1)].S;
						}
						Cells[k].L = f3; Cells[k].R = f2;
					}
					m = f2 = f3 = f4 = 0;
					for (k = 0; k < P.NC; k++)
						if ((Cells[k].S > 0) && (Cells[k].I == 0))
						{
							f2 += Cells[k].S; f3++;
							if (Cells[k].R == 0) f4 += Cells[k].S;
						}
					fprintf(stderr, "Demand in cells with no places=%i in %i cells\nDemand in cells with no places <=1 cell away=%i\n", f2, f3, f4);
					for (int i = 0; i < P.Nplace[tp]; i++)
						if (Places[tp][i].treat_end_time > 0)
						{
							j = (int)(Places[tp][i].loc_x / P.in_cells_.width_);
							k = j * P.nch + ((int)(Places[tp][i].loc_y / P.in_cells_.height_));
							if ((Cells[k].L > 0) && (Cells[k].R > 0))
							{
								s = ((double)Cells[k].L) / ((double)Cells[k].R);
								Places[tp][i].treat_end_time = (unsigned short)ceil(Places[tp][i].treat_end_time * s);
							}
							m += ((int)Places[tp][i].treat_end_time);
						}
					for (int i = 0; i < P.NC; i++) Cells[i].L = Cells[i].I = Cells[i].R = 0;
				}
				t = ((double)m) / ((double)P.Nplace[tp]);
				fprintf(stderr, "Adjusting place weights (Capacity=%i Demand=%i  Av place size=%lg)\n", m, cnt, t);
				for (int i = m = 0; i < P.Nplace[tp]; i++)
				{
					s = ((double)Places[tp][i].treat_end_time) * 43 / 40 - 1;
					m += (int)(Places[tp][i].treat_end_time = (unsigned short)(1.0 + ignpoi(s)));
				}
				if (tp < P.nsp)
					s = ((double)cnt) * 1.075;
				else
					s = ((double)cnt) * 1.125;
				j2 = ((int)s) - m;
				for (int i = 0; i < j2; i++)
				{
					Places[tp][(int)(((double)P.Nplace[tp]) * ranf())].treat_end_time++;
				}
				j2 = -j2;
				for (int i = 0; i < j2; i++)
				{
					while (Places[tp][j = (int)(((double)P.Nplace[tp]) * ranf())].treat_end_time < 2);
					Places[tp][j].treat_end_time--;
				}
				if (P.PlaceTypeNearestNeighb[tp] == 0)
				{
					for (int i = 0; i < P.NC; i++) Cells[i].S = 0;
					for (j = 0; j < P.Nplace[tp]; j++)
					{
						int i = P.nch * ((int)(Places[tp][j].loc_x / P.in_cells_.width_)) + ((int)(Places[tp][j].loc_y / P.in_cells_.height_));
						Cells[i].S += (int)Places[tp][j].treat_end_time;
					}
					for (int i = 0; i < P.NC; i++)
					{
						if (Cells[i].S > Cells[i].cumTC)
						{
							free(Cells[i].susceptible);
							if (!(Cells[i].susceptible = (int*)calloc(Cells[i].S, sizeof(int)))) ERR_CRITICAL("Unable to allocate cell storage\n");
						}
						Cells[i].S = 0;
					}
					for (j = 0; j < P.Nplace[tp]; j++)
					{
						int i = P.nch * ((int)(Places[tp][j].loc_x / P.in_cells_.width_)) + ((int)(Places[tp][j].loc_y / P.in_cells_.height_));
						k = (int)Places[tp][j].treat_end_time;
						for (j2 = 0; j2 < k; j2++)
						{
							Cells[i].susceptible[Cells[i].S] = j;
							Cells[i].S++;
						}
					}
				}
				for (int i = 0; i < P.NumThreads; i++)
				{
					if (!(NearestPlaces[i] = (int*)calloc(P.PlaceTypeNearestNeighb[tp] + CACHE_LINE_SIZE, sizeof(int)))) ERR_CRITICAL("Unable to allocate cell storage\n");
					if (!(NearestPlacesProb[i] = (double*)calloc(P.PlaceTypeNearestNeighb[tp] + CACHE_LINE_SIZE, sizeof(double)))) ERR_CRITICAL("Unable to allocate cell storage\n");
				}
				P.KernelType = P.PlaceTypeKernelType[tp];
				P.KernelScale = P.PlaceTypeKernelScale[tp];
				P.KernelShape = P.PlaceTypeKernelShape[tp];
				P.KernelP3 = P.PlaceTypeKernelP3[tp];
				P.KernelP4 = P.PlaceTypeKernelP4[tp];
				InitKernel(1.0);
				UpdateProbs(1);
				ca = 0;
				fprintf(stderr, "Allocating people to place type %i\n", tp);
				a = cnt;
				nt = P.NumThreads;
				nn = P.PlaceTypeNearestNeighb[tp];
				if (P.PlaceTypeNearestNeighb[tp] > 0)
				{
					int tn = 0;
					for (j = 0; j < a; j++)
					{
						if (j % 1000 == 0) fprintf(stderr, "(%i) %i      \r", tp, j);
						for (i2 = 0; i2 < nn; i2++)	NearestPlacesProb[tn][i2] = 0;
						l = 1; k = m = f2 = 0;
						int i = PeopleArray[j];
						ic = Hosts[i].mcell;

						MicroCellPosition mc_position = P.get_micro_cell_position_from_cell_index(ic);
						Direction m2 = Right;
						if (Hosts[i].PlaceLinks[tp] < 0) //added this so that if any hosts have already be assigned due to their household membership, they will not be reassigned
						{
							while (((k < nn) || (l < 4)) && (l < P.get_number_of_micro_cells_wide()))
							{
								if (P.is_in_bounds(mc_position))
								{
									ic = P.get_micro_cell_index_from_position(mc_position);
									if (Mcells[ic].country == Mcells[Hosts[i].mcell].country)
									{
										for (cnt = 0; cnt < Mcells[ic].np[tp]; cnt++)
										{
											if (Mcells[ic].places[tp][cnt] >= P.Nplace[tp]) fprintf(stderr, "#%i %i %i  ", tp, ic, cnt);
											t = dist2_raw(Households[Hosts[i].hh].loc_x, Households[Hosts[i].hh].loc_y,
												Places[tp][Mcells[ic].places[tp][cnt]].loc_x, Places[tp][Mcells[ic].places[tp][cnt]].loc_y);
											s = numKernel(t);
											if (tp < P.nsp)
											{
												t = ((double)Places[tp][Mcells[ic].places[tp][cnt]].treat_end_time);
												if (HOST_AGE_YEAR(i) < P.PlaceTypeMaxAgeRead[tp])
												{
													if ((t > 0) && (Places[tp][Mcells[ic].places[tp][cnt]].AvailByAge[HOST_AGE_YEAR(i)] > 0))
														s *= t;
													else
														s = 0;
												}
												else if (t > 0)
													s *= t;
											}
											k2 = 0;
											j2 = 0;
											t = 1e10;
											if (s > 0)
											{
												if (k < nn)
												{
													NearestPlaces[tn][k] = Mcells[ic].places[tp][cnt];
													NearestPlacesProb[tn][k] = s;
													k++;
												}
												else
												{
													for (i2 = 0; i2 < nn; i2++)
													{
														if (NearestPlacesProb[tn][i2] < t)
														{
															t = NearestPlacesProb[tn][i2]; j2 = i2;
														}
													}
													if (s > t)
													{
														NearestPlacesProb[tn][j2] = s;
														NearestPlaces[tn][j2] = Mcells[ic].places[tp][cnt];
													}
												}
											}
										}
									}
								}
								mc_position += m2;
								f2 = (f2 + 1) % l;
								if (f2 == 0)
								{
									m2 = rotate_left(m2);
									m = (m + 1) % 2;
									if (m == 0) l++;
								}
							}

							s = 0;
							if (k > nn) fprintf(stderr, "*** k>P.PlaceTypeNearestNeighb[tp] ***\n");
							if (k == 0)
							{
								fprintf(stderr, "# %i %i     \r", i, j);
								Hosts[i].PlaceLinks[tp] = -1;
							}
							else
							{
								for (i2 = 1; i2 < k; i2++)
									NearestPlacesProb[tn][i2] += NearestPlacesProb[tn][i2 - 1];
								s = NearestPlacesProb[tn][k - 1];
								t = ranf_mt(tn);
								f = 0;
								for (i2 = 0; (i2 < k) && (!f); i2++)
								{
									if ((f = (t < NearestPlacesProb[tn][i2] / s)))
									{
										Hosts[i].PlaceLinks[tp] = NearestPlaces[tn][i2];
										ca++;
										if (tp < P.nsp)
											Places[tp][Hosts[i].PlaceLinks[tp]].treat_end_time--;
									}
									if (!f) Hosts[i].PlaceLinks[tp] = -1;
									if (NearestPlaces[tn][i2] >= P.Nplace[tp]) fprintf(stderr, "@%i %i %i  ", tp, i, j);
								}
							}
						}
					}
				}
				else
				{
					k2 = cnt - ca;
					int m2 = cnt;
					a = k2 / 1000;
					f = k2;
					for (ic = 0; ic <= 30; ic++)
					{
						UpdateProbs(1);
						m2 = f - 1;
						if (ic < 9)
							f = 100 * (9 - ic) * a;
						else if (ic < 18)
							f = 10 * (18 - ic) * a;
						else if (ic < 27)
							f = (27 - ic) * a;
						else
						{
							m2 = k2 - 1;
							f = 0;
						}

						for (i2 = m2; i2 >= f; i2--)
						{
							int tn = 0;
							if (i2 % 10000 == 0)
								fprintf(stderr, "(%i) %i            \r", tp, i2);
							k = PeopleArray[i2];
							int i = Hosts[k].pcell;
							f2 = 1;
							f3 = (HOST_AGE_YEAR(k) >= P.PlaceTypeMaxAgeRead[tp]);
							if (Hosts[k].PlaceLinks[tp] < 0)
								while ((f2 > 0) && (f2 < 1000))
								{
									do
									{
										s = ranf_mt(tn);
										l = Cells[i].InvCDF[(int)floor(s * 1024)];
										while (Cells[i].cum_trans[l] < s) l++;
										ct = CellLookup[l];
										m = (int)(ranf_mt(tn) * ((double)ct->S));
										j = -1;
										if (ct->susceptible[m] >= 0)
											if ((f3) || (Places[tp][ct->susceptible[m]].AvailByAge[HOST_AGE_YEAR(k)] > 0))
											{
												j = ct->susceptible[m];
												ct->susceptible[m] = -1;
											}
									} while (j < 0);
									if (j >= P.Nplace[tp])
									{
										fprintf(stderr, "*%i %i: %i %i\n", k, tp, j, P.Nplace[tp]);
										ERR_CRITICAL("Out of bounds place link\n");
									}
									t = dist2_raw(Households[Hosts[k].hh].loc_x, Households[Hosts[k].hh].loc_y, Places[tp][j].loc_x, Places[tp][j].loc_y);
									s = ((double)ct->S) / ((double)ct->S0) * numKernel(t) / Cells[i].max_trans[l];
									if ((P.DoAdUnits) && (P.InhibitInterAdunitPlaceAssignment[tp] > 0))
									{
										if (Mcells[Hosts[k].mcell].adunit != Mcells[Places[tp][j].mcell].adunit) s *= (1 - P.InhibitInterAdunitPlaceAssignment[tp]);
									}
									if (ranf_mt(tn) < s)
									{
										l = (--ct->S);
										if (m < l) ct->susceptible[m] = ct->susceptible[l];
										Places[tp][j].treat_end_time--;
										ca++;
										Hosts[k].PlaceLinks[tp] = j;
										f2 = 0;
									}
									else
									{
										ct->susceptible[m] = j;
										f2++;
									}
								}
						}
					}
				}
				fprintf(stderr, "%i hosts assigned to placetype %i\n", ca, tp);
				free(PeopleArray);
				for (int i = 0; i < P.Nplace[tp]; i++)
				{
					Places[tp][i].treat_end_time = 0;
					Places[tp][i].n = 0;
				}
				for (int i = 0; i < P.NumThreads; i++)
				{
					free(NearestPlacesProb[i]);
					free(NearestPlaces[i]);
				}
			}
		}
		for (int i = 0; i < P.NC; i++)
		{
			Cells[i].n = Cells[i].cumTC;
			Cells[i].cumTC = 0;
			Cells[i].S = Cells[i].I = Cells[i].L = Cells[i].R = 0;
			free(Cells[i].susceptible);
			Cells[i].susceptible = Cells[i].infected;
		}
	}
}

void StratifyPlaces(void)
{
	if (P.DoPlaces)
	{
		fprintf(stderr, "Initialising groups in places\n");
#pragma omp parallel for schedule(static,500) default(none) \
			shared(P, Hosts)
		for (int i = 0; i < P.PopSize; i++)
			for (int j = 0; j < NUM_PLACE_TYPES; j++)
				Hosts[i].PlaceGroupLinks[j] = 0;
		for (int j = 0; j < P.PlaceTypeNum; j++)
			for (int i = 0; i < P.Nplace[j]; i++)
				Places[j][i].n = 0;
#pragma omp parallel for schedule(static,1) default(none) \
			shared(P, Places, Hosts)
		for (int tn = 0; tn < P.NumThreads; tn++)
			for (int j = tn; j < P.PlaceTypeNum; j += P.NumThreads)
			{
				if (j == P.HotelPlaceType)
				{
					int l = 2 * ((int)P.PlaceTypeMeanSize[j]);
					for (int i = 0; i < P.Nplace[j]; i++)
					{
						if (!(Places[j][i].members = (int*)calloc(l, sizeof(int)))) ERR_CRITICAL("Unable to allocate place storage\n");
						Places[j][i].n = 0;
					}
				}
				else
				{
					for (int i = 0; i < P.PopSize; i++)
					{
						if (Hosts[i].PlaceLinks[j] >= 0)
							Places[j][Hosts[i].PlaceLinks[j]].n++;
					}
					for (int i = 0; i < P.Nplace[j]; i++)
					{
						if (Places[j][i].n > 0)
						{
							if (!(Places[j][i].members = (int*)calloc(Places[j][i].n, sizeof(int)))) ERR_CRITICAL("Unable to allocate place storage\n");
						}
						Places[j][i].n = 0;
					}
					for (int i = 0; i < P.PopSize; i++)
					{
						int k = Hosts[i].PlaceLinks[j];
						if (k >= 0)
						{
							Places[j][k].members[Places[j][k].n] = i;
							Places[j][k].n++;
						}
					}
					for (int i = 0; i < P.Nplace[j]; i++)
						if (Places[j][i].n > 0)
						{
							double t = ((double)Places[j][i].n) / P.PlaceTypeGroupSizeParam1[j] - 1.0;
							if (t < 0)
								Places[j][i].ng = 1;
							else
								Places[j][i].ng = 1 + (int)ignpoi_mt(t, tn);
							if (!(Places[j][i].group_start = (int*)calloc(Places[j][i].ng, sizeof(int)))) ERR_CRITICAL("Unable to allocate place storage\n");
							if (!(Places[j][i].group_size = (int*)calloc(Places[j][i].ng, sizeof(int)))) ERR_CRITICAL("Unable to allocate place storage\n");
							int m = Places[j][i].n - Places[j][i].ng;
							int l;
							for (int k = l = 0; k < Places[j][i].ng; k++)
							{
								t = 1 / ((double)(Places[j][i].ng - k));
								Places[j][i].group_start[k] = l;
								Places[j][i].group_size[k] = 1 + ignbin_mt((long)m, t, tn);
								m -= (Places[j][i].group_size[k] - 1);
								l += Places[j][i].group_size[k];
							}
							for (int k = 0; k < Places[j][i].n; k++)
							{
								l = (int)(((double)Places[j][i].n) * ranf_mt(tn));
								int n = Places[j][i].members[l];
								Places[j][i].members[l] = Places[j][i].members[k];
								Places[j][i].members[k] = n;
							}
							for (int k = l = 0; k < Places[j][i].ng; k++)
								for (m = 0; m < Places[j][i].group_size[k]; m++)
								{
									Hosts[Places[j][i].members[l]].PlaceGroupLinks[j] = k;
									l++;
								}
						}
				}
			}

#pragma omp parallel for schedule(static,1) default (none) \
			shared(P, Places, StateT)
		for (int i = 0; i < P.NumThreads; i++)
		{
			for (int k = 0; k < P.PlaceTypeNum; k++)
			{
				if (P.DoPlaceGroupTreat)
				{
					int l = 0;
					for (int j = 0; j < P.Nplace[k]; j++)
						l += (int)Places[k][j].ng;
					if (!(StateT[i].p_queue[k] = (int*)calloc(l, sizeof(int)))) ERR_CRITICAL("Unable to allocate state storage\n");
					if (!(StateT[i].pg_queue[k] = (int*)calloc(l, sizeof(int)))) ERR_CRITICAL("Unable to allocate state storage\n");
				}
				else
				{
					if (!(StateT[i].p_queue[k] = (int*)calloc(P.Nplace[k], sizeof(int)))) ERR_CRITICAL("Unable to allocate state storage\n");
					if (!(StateT[i].pg_queue[k] = (int*)calloc(P.Nplace[k], sizeof(int)))) ERR_CRITICAL("Unable to allocate state storage\n");
				}
			}
		}
		fprintf(stderr, "Groups initialised\n");
		/*		s2=t2=0;
				for(j=0;j<P.PlaceTypeNum;j++)
					{
					t=s=0;
					for(i=0;i<P.Nplace[j];i++)
						if(Places[j][i].ng>0)
							{
							for(k=0;k<Places[j][i].ng;k++)
								t+=(double) Places[j][i].group_size[k];
							s+=(double) Places[j][i].ng;
							}
					s2+=s;
					t2+=t;
					fprintf(stderr,"Mean group size for place type %i = %lg\n",j,t/s);
					}
				t=0;
				for(i=0;i<P.PopSize;i++)
					for(j=0;j<P.PlaceTypeNum;j++)
						if(Hosts[i].PlaceLinks[j]>=0)
							t+=(double) Places[j][Hosts[i].PlaceLinks[j]].group_size[Hosts[i].PlaceGroupLinks[j]];
				fprintf(stderr,"Overall mean group size = %lg (%lg)\n",t/((double) P.PopSize),t2/s2);
		*/
	}
}

void LoadPeopleToPlaces(char* NetworkFile)
{
	int i, j, k, l, m, n, npt, i2;
	long s1, s2;
	FILE* dat;
	int fileversion;

	if (!(dat = fopen(NetworkFile, "rb"))) ERR_CRITICAL("Unable to open network file for loading\n");
	fread_big(&fileversion, sizeof(fileversion), 1, dat);
	if (fileversion != NETWORK_FILE_VERSION)
	{
		ERR_CRITICAL("Incompatible network file - please rebuild using '/S:'.\n");
	}

	npt = P.PlaceTypeNoAirNum;
	fread_big(&i, sizeof(int), 1, dat);
	fread_big(&j, sizeof(int), 1, dat);
	fread_big(&s1, sizeof(long), 1, dat);
	fread_big(&s2, sizeof(long), 1, dat);
	if (i != npt) ERR_CRITICAL("Number of place types does not match saved value\n");
	if (j != P.PopSize) ERR_CRITICAL("Population size does not match saved value\n");
	if ((s1 != P.setupSeed1) || (s2 != P.setupSeed2)) ERR_CRITICAL("Random number seeds do not match saved values\n");
	k = (P.PopSize + 999999) / 1000000;
	for (i = 0; i < P.PopSize; i++)
		for (j = 0; j < P.PlaceTypeNum; j++)
			Hosts[i].PlaceLinks[j] = -1;
	for (i = i2 = 0; i < k; i++)
	{
		l = (i < k - 1) ? 1000000 : (P.PopSize - 1000000 * (k - 1));
		fread_big(&netbuf, sizeof(int), npt * l, dat);
		for (j = 0; j < l; j++)
		{
			n = j * npt;
			for (m = 0; m < npt; m++)
			{
				Hosts[i2].PlaceLinks[m] = netbuf[n + m];
				if (Hosts[i2].PlaceLinks[m] >= P.Nplace[m])
				{
					fprintf(stderr, "*%i %i: %i %i\n", i2, m, Hosts[i2].PlaceLinks[m], P.Nplace[m]);
					ERR_CRITICAL("Out of bounds place link\n");
				}
			}
			i2++;
		}
		fprintf(stderr, "%i loaded            \r", i * 1000000 + l);
	}

	/*	for(i=0;i<P.PopSize;i++)
			{
			if((i+1)%100000==0) fprintf(stderr,"%i loaded            \r",i+1);
			fread_big(&(Hosts[i].PlaceLinks[0]),sizeof(int),P.PlaceTypeNum,dat);
			}
	*/	fprintf(stderr, "\n");
	fclose(dat);
}
void SavePeopleToPlaces(char* NetworkFile)
{
	int i, j, npt;
	FILE* dat;
	int fileversion = NETWORK_FILE_VERSION;

	npt = P.PlaceTypeNoAirNum;
	if (!(dat = fopen(NetworkFile, "wb"))) ERR_CRITICAL("Unable to open network file for saving\n");
	fwrite_big(&fileversion, sizeof(fileversion), 1, dat);

	if (P.PlaceTypeNum > 0)
	{
		fwrite_big(&npt, sizeof(int), 1, dat);
		fwrite_big(&(P.PopSize), sizeof(int), 1, dat);
		fwrite_big(&P.setupSeed1, sizeof(long), 1, dat);
		fwrite_big(&P.setupSeed2, sizeof(long), 1, dat);
		for (i = 0; i < P.PopSize; i++)
		{
			if ((i + 1) % 100000 == 0) fprintf(stderr, "%i saved            \r", i + 1);
			/*			fwrite_big(&(Hosts[i].spatial_norm),sizeof(float),1,dat);
			*/			fwrite_big(&(Hosts[i].PlaceLinks[0]), sizeof(int), npt, dat);
			for (j = 0; j < npt; j++)
				if (Hosts[i].PlaceLinks[j] >= P.Nplace[j])
				{
					fprintf(stderr, "*%i %i: %i %i\n", i, j, Hosts[i].PlaceLinks[j], P.Nplace[j]);
					ERR_CRITICAL("Out of bounds place link\n");
				}
		}
	}

	fprintf(stderr, "\n");
	fflush(dat);
	fclose(dat);
}

void SaveAgeDistrib(void)
{
	int i;
	FILE* dat;
	char outname[1024];

	sprintf(outname, "%s.agedist.xls", OutFile);
	if (!(dat = fopen(outname, "wb"))) ERR_CRITICAL("Unable to open output file\n");
	if (P.DoDeath)
	{
		fprintf(dat, "age\tfreq\tlifeexpect\n");
		for (i = 0; i < NUM_AGE_GROUPS; i++)
			fprintf(dat, "%i\ta%.10f\t%.10f\n", i, AgeDist[i], AgeDist2[i]);
		fprintf(dat, "\np\tlife_expec\tage\n");
		for (i = 0; i <= 1000; i++)
			fprintf(dat, "%.10f\t%.10f\t%i\n", ((double)i) / 1000, P.InvLifeExpecDist[0][i], State.InvAgeDist[0][i]);
	}
	else
	{
		fprintf(dat, "age\tfreq\n");
		for (i = 0; i < NUM_AGE_GROUPS; i++)
			fprintf(dat, "%i\t%.10f\n", i, AgeDist[i]);
	}

	fclose(dat);
}<|MERGE_RESOLUTION|>--- conflicted
+++ resolved
@@ -178,13 +178,7 @@
 		P.in_cells_.height_ = P.in_degrees_.height_ / ((double)P.nch);
 	}
 	P.NMC = P.NMCL * P.NMCL * P.NC;
-<<<<<<< HEAD
-	fprintf(stderr, "Number of micro-cells = %i\n", P.NMC);
-=======
-	P.nmcw = P.ncw * P.NMCL;
-	P.nmch = P.nch * P.NMCL;
 	fprintf(stderr, "Number of microcells = %i\n", P.NMC);
->>>>>>> 171a08cd
 	P.scalex = P.BitmapScale;
 	P.scaley = P.BitmapAspectScale * P.BitmapScale;
 	P.bwidth = (int)(P.in_degrees_.width_ * (P.BoundingBox[2] - P.BoundingBox[0]) * P.scalex);
@@ -778,15 +772,9 @@
 			}
 			if ((k) && (x >= P.SpatialBoundingBox[0]) && (y >= P.SpatialBoundingBox[1]) && (x < P.SpatialBoundingBox[2]) && (y < P.SpatialBoundingBox[3]))
 			{
-<<<<<<< HEAD
-				j = (int)floor((x - P.SpatialBoundingBox[0]) / P.mcwidth + 0.1);
-				k = (int)floor((y - P.SpatialBoundingBox[1]) / P.mcheight + 0.1);
-				l = j * P.get_number_of_micro_cells_high() + k;
-=======
 				j = (int)floor((x - P.SpatialBoundingBox[0]) / P.in_microcells_.width_ + 0.1);
 				k = (int)floor((y - P.SpatialBoundingBox[1]) / P.in_microcells_.height_ + 0.1);
-				l = j * P.nmch + k;
->>>>>>> 171a08cd
+				l = j * P.get_number_of_micro_cells_high() + k;
 				if (l < P.NMC)
 				{
 					mr++;
@@ -829,13 +817,8 @@
 				for (l = 0; l < P.NMC; l++)
 					if (mcell_adunits[l] >= 0)
 					{
-<<<<<<< HEAD
-						BF[rn].x = (double)(P.mcwidth * (((double)(l / P.get_number_of_micro_cells_high())) + 0.5)) + P.SpatialBoundingBox[0]; //x
-						BF[rn].y = (double)(P.mcheight * (((double)(l % P.get_number_of_micro_cells_high())) + 0.5)) + P.SpatialBoundingBox[1]; //y
-=======
-						BF[rn].x = (double)(P.in_microcells_.width_ * (((double)(l / P.nmch)) + 0.5)) + P.SpatialBoundingBox[0]; //x
-						BF[rn].y = (double)(P.in_microcells_.height_ * (((double)(l % P.nmch)) + 0.5)) + P.SpatialBoundingBox[1]; //y
->>>>>>> 171a08cd
+						BF[rn].x = (double)(P.in_microcells_.width_ * (((double)(l / P.get_number_of_micro_cells_high())) + 0.5)) + P.SpatialBoundingBox[0]; //x
+						BF[rn].y = (double)(P.in_microcells_.height_ * (((double)(l % P.get_number_of_micro_cells_high())) + 0.5)) + P.SpatialBoundingBox[1]; //y
 						BF[rn].ad = (P.DoAdUnits) ? (AdUnits[mcell_adunits[l]].id) : 0;
 						BF[rn].pop = mcell_dens[l];
 						BF[rn].cnt = mcell_country[l];
@@ -1038,13 +1021,8 @@
 	for (int i = i2 = j2 = 0; i < P.NC; i++)
 	{
 		Cells[i].n = 0;
-<<<<<<< HEAD
 		int k = (i / P.nch) * P.NMCL * P.get_number_of_micro_cells_high() + (i % P.nch) * P.NMCL;
-		Cells[i].members = mcl + j2;
-=======
-		int k = (i / P.nch) * P.NMCL * P.nmch + (i % P.nch) * P.NMCL;
 		Cells[i].members = State.CellMemberArray + j2;
->>>>>>> 171a08cd
 		for (l = 0; l < P.NMCL; l++)
 			for (m = 0; m < P.NMCL; m++)
 			{
@@ -1265,15 +1243,9 @@
 
 	if (!P.DoRandomInitialInfectionLoc)
 	{
-<<<<<<< HEAD
-		int k = (int)(P.LocationInitialInfection[0][0] / P.mcwidth);
-		l = (int)(P.LocationInitialInfection[0][1] / P.mcheight);
-		j = k * P.get_number_of_micro_cells_high() + l;
-=======
 		int k = (int)(P.LocationInitialInfection[0][0] / P.in_microcells_.width_);
 		l = (int)(P.LocationInitialInfection[0][1] / P.in_microcells_.height_);
-		j = k * P.nmch + l;
->>>>>>> 171a08cd
+		j = k * P.get_number_of_micro_cells_high() + l;
 
 		double rand_r = 0.0; //added these variables so that if initial infection location is empty we can search the 10km neighbourhood to find a suitable cell
 		double rand_theta = 0.0;
@@ -1284,15 +1256,9 @@
 			{
 				rand_r = ranf(); rand_theta = ranf();
 				rand_r = 0.083 * sqrt(rand_r); rand_theta = 2 * PI * rand_theta; //rand_r is multiplied by 0.083 as this is roughly equal to 10km in decimal degrees
-<<<<<<< HEAD
-				k = (int)((P.LocationInitialInfection[0][0] + rand_r * cos(rand_theta)) / P.mcwidth);
-				l = (int)((P.LocationInitialInfection[0][1] + rand_r * sin(rand_theta)) / P.mcheight);
-				j = k * P.get_number_of_micro_cells_high() + l;
-=======
 				k = (int)((P.LocationInitialInfection[0][0] + rand_r * cos(rand_theta)) / P.in_microcells_.width_);
 				l = (int)((P.LocationInitialInfection[0][1] + rand_r * sin(rand_theta)) / P.in_microcells_.height_);
-				j = k * P.nmch + l;
->>>>>>> 171a08cd
+				j = k * P.get_number_of_micro_cells_high() + l;
 				counter++;
 			}
 			if (counter < 100)
@@ -1369,15 +1335,9 @@
 				int i = P.nch * ((int)(Places[j][P.Nplace[j]].loc_x / P.in_cells_.width_)) + ((int)(Places[j][P.Nplace[j]].loc_y / P.in_cells_.height_));
 				if (Cells[i].n == 0) mr++;
 				Places[j][P.Nplace[j]].n = m;
-<<<<<<< HEAD
-				i = (int)(Places[j][P.Nplace[j]].loc_x / P.mcwidth);
-				int k = (int)(Places[j][P.Nplace[j]].loc_y / P.mcheight);
-				j2 = i * P.get_number_of_micro_cells_high() + k;
-=======
 				i = (int)(Places[j][P.Nplace[j]].loc_x / P.in_microcells_.width_);
 				int k = (int)(Places[j][P.Nplace[j]].loc_y / P.in_microcells_.height_);
-				j2 = i * P.nmch + k;
->>>>>>> 171a08cd
+				j2 = i * P.get_number_of_micro_cells_high() + k;
 				Mcells[j2].np[j]++;
 				Places[j][P.Nplace[j]].mcell = j2;
 				P.Nplace[j]++;
@@ -1567,13 +1527,8 @@
 		if (Mcells[i].n > 0)
 		{
 			if (i % 10000 == 0) fprintf(stderr_shared, "\n%i           ", i);
-<<<<<<< HEAD
-			x = (((double)(i / P.get_number_of_micro_cells_high())) + 0.5) * P.mcwidth;
-			y = (((double)(i % P.get_number_of_micro_cells_high())) + 0.5) * P.mcheight;
-=======
-			x = (((double)(i / P.nmch)) + 0.5) * P.in_microcells_.width_;
-			y = (((double)(i % P.nmch)) + 0.5) * P.in_microcells_.height_;
->>>>>>> 171a08cd
+			x = (((double)(i / P.get_number_of_micro_cells_high())) + 0.5) * P.in_microcells_.width_;
+			y = (((double)(i % P.get_number_of_micro_cells_high())) + 0.5) * P.in_microcells_.height_;
 			k = l = 0;
 			tmin = 1e20;
 			for (int j = 0; j < P.Nairports; j++)
