--- conflicted
+++ resolved
@@ -2106,16 +2106,8 @@
 				nn = P.PlaceTypeNearestNeighb[tp];
 				if (P.PlaceTypeNearestNeighb[tp] > 0)
 				{
-<<<<<<< HEAD
-					FILE* stderr_shared = stderr;
-#pragma omp parallel for private(i2,j,j2,k,k2,l,m,m2,f,f2,ic,cnt,s,t,mx,my) reduction(+:ca) schedule(static,1) default(none) \
-						firstprivate(a,nt,nn) \
-						shared(P, Places, NearestPlaces, NearestPlacesProb, Hosts, PeopleArray, Households, Mcells, tp, stderr_shared)
-					for (int tn = 0; tn < P.NumThreads; tn++)
-=======
 					tn = 0;
 					for (j = 0; j < a; j++)
->>>>>>> dd67ba08
 					{
 						if (j % 1000 == 0) fprintf(stderr, "(%i) %i      \r", tp, j);
 						for (i2 = 0; i2 < nn; i2++)	NearestPlacesProb[tn][i2] = 0;
@@ -2126,19 +2118,7 @@
 						my = ic % P.nmch;
 						if (Hosts[i].PlaceLinks[tp] < 0) //added this so that if any hosts have already be assigned due to their household membership, they will not be reassigned
 						{
-<<<<<<< HEAD
-							if (j % 1000 == 0) fprintf(stderr_shared, "(%i) %i      \r", tp, j);
-							for (i2 = 0; i2 < nn; i2++)
-								NearestPlacesProb[tn][i2] = 0;
-							l = 1; k = m = m2 = f2 = 0;
-							int i = PeopleArray[j];
-							ic = Hosts[i].mcell;
-							mx = ic / P.nmch;
-							my = ic % P.nmch;
-							if (Hosts[i].PlaceLinks[tp] < 0) //added this so that if any hosts have already be assigned due to their household membership, they will not be reassigned
-=======
 							while (((k < nn) || (l < 4)) && (l < P.nmcw))
->>>>>>> dd67ba08
 							{
 								if ((mx >= 0) && (my >= 0) && (mx < P.nmcw) && (my < P.nmch))
 								{
@@ -2153,16 +2133,8 @@
 											s = numKernel(t);
 											if (tp < P.nsp)
 											{
-<<<<<<< HEAD
-												if (Mcells[ic].places[tp][cnt] >= P.Nplace[tp]) fprintf(stderr_shared, "#%i %i %i  ", tp, ic, cnt);
-												t = dist2_raw(Households[Hosts[i].hh].loc_x, Households[Hosts[i].hh].loc_y,
-													Places[tp][Mcells[ic].places[tp][cnt]].loc_x, Places[tp][Mcells[ic].places[tp][cnt]].loc_y);
-												s = numKernel(t);
-												if (tp < P.nsp)
-=======
 												t = ((double)Places[tp][Mcells[ic].places[tp][cnt]].treat_end_time);
 												if (HOST_AGE_YEAR(i) < P.PlaceTypeMaxAgeRead[tp])
->>>>>>> dd67ba08
 												{
 													if ((t > 0) && (Places[tp][Mcells[ic].places[tp][cnt]].AvailByAge[HOST_AGE_YEAR(i)] > 0))
 														s *= t;
@@ -2200,15 +2172,6 @@
 										}
 									}
 								}
-<<<<<<< HEAD
-
-								s = 0;
-								if (k > nn) fprintf(stderr_shared, "*** k>P.PlaceTypeNearestNeighb[tp] ***\n");
-								if (k == 0)
-								{
-									fprintf(stderr_shared, "# %i %i     \r", i, j);
-									Hosts[i].PlaceLinks[tp] = -1;
-=======
 								if (m2 == 0)
 									mx = mx + 1;
 								else if (m2 == 1)
@@ -2223,7 +2186,6 @@
 									m2 = (m2 + 1) % 4;
 									m = (m + 1) % 2;
 									if (m == 0) l++;
->>>>>>> dd67ba08
 								}
 							}
 
@@ -2245,25 +2207,10 @@
 								{
 									if ((f = (t < NearestPlacesProb[tn][i2] / s)))
 									{
-<<<<<<< HEAD
-										if ((f = (t < NearestPlacesProb[tn][i2] / s)))
-										{
-											Hosts[i].PlaceLinks[tp] = NearestPlaces[tn][i2];
-											ca++;
-											if (tp < P.nsp)
-											{
-#pragma omp critical (places_treat_time)
-												Places[tp][Hosts[i].PlaceLinks[tp]].treat_end_time--;
-											}
-										}
-										if (!f) Hosts[i].PlaceLinks[tp] = -1;
-										if (NearestPlaces[tn][i2] >= P.Nplace[tp]) fprintf(stderr_shared, "@%i %i %i  ", tp, i, j);
-=======
 										Hosts[i].PlaceLinks[tp] = NearestPlaces[tn][i2];
 										ca++;
 										if (tp < P.nsp)
 											Places[tp][Hosts[i].PlaceLinks[tp]].treat_end_time--;
->>>>>>> dd67ba08
 									}
 									if (!f) Hosts[i].PlaceLinks[tp] = -1;
 									if (NearestPlaces[tn][i2] >= P.Nplace[tp]) fprintf(stderr, "@%i %i %i  ", tp, i, j);
@@ -2293,22 +2240,11 @@
 						{
 							m2 = k2 - 1; f = 0;
 						}
-<<<<<<< HEAD
-
-						FILE* stderr_shared = stderr;
-#pragma omp parallel for private(i2,j,k,l,m,f2,f3,t,ct,s) reduction(+:ca) default(none) \
-							shared(P, Cells, CellLookup, Places, PeopleArray, Households, Hosts, Mcells, m2, f, tp, stderr_shared)
-						for (i2 = m2; i2 >= f; i2--)
-						{
-							if (i2 % 1000 == 0)
-								fprintf(stderr_shared, "(%i) %i            \r", tp, i2);
-=======
 						for (i2 = m2; i2 >= f; i2--)
 						{
 							tn = 0;
 							if (i2 % 10000 == 0)
 								fprintf(stderr, "(%i) %i            \r", tp, i2);
->>>>>>> dd67ba08
 							k = PeopleArray[i2];
 							int i = Hosts[k].pcell;
 							f2 = 1;
