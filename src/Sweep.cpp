#include <limits.h>
#include <math.h>
#include <stdio.h>
#include <stdlib.h>

#include "CalcInfSusc.h"
#include "Dist.h"
#include "Error.h"
#include "InfStat.h"
#include "Kernels.h"
#include "Rand.h"
#include "Model.h"
#include "ModelMacros.h"
#include "Param.h"
#include "Sweep.h"
#include "Update.h"


void TravelReturnSweep(double t)
{
	int l, nr, ner;

	// Convince static analysers that values are set correctly:
	if (!(P.DoAirports && P.HotelPlaceType < P.PlaceTypeNum)) ERR_CRITICAL("DoAirports || HotelPlaceType not set\n");

	if (floor(1 + t + P.TimeStep) != floor(1 + t))
	{
		nr = ner = 0;
		int floorOfTime = (int)floor(t);
		l = 1 + floorOfTime % MAX_TRAVEL_TIME;
		FILE* stderr_shared = stderr;
#pragma omp parallel for reduction(+:nr, ner) schedule(static, 1) default(none) \
			shared(P, Places, Hosts, l, stderr_shared)
		for (int tn = 0; tn < P.NumThreads; tn++)
		{
			for (int j = tn; j < P.Nplace[P.HotelPlaceType]; j += P.NumThreads)
			{
				int n = Places[P.HotelPlaceType][j].n;
				for (int k = n - 1; k >= 0; k--)
				{
					int i = Places[P.HotelPlaceType][j].members[k];
					if (Hosts[i].Travelling == l)
					{
						n--;
						/*						if((n<0)||(Places[P.HotelPlaceType][j].members[n]<0)||(Places[P.HotelPlaceType][j].members[n]>=P.PopSize))
													{fprintf(stderr,"### %i %i %i %i\n",j,k,n,Places[P.HotelPlaceType][j].members[n]);ner++;}
												else if((k<0)||(k>n))
													{fprintf(stderr,"@ %i %i %i %i\n",j,k,n,Places[P.HotelPlaceType][j].members[n]);ner++;}
												else
						*/
						if (k != n)
						{
							Places[P.HotelPlaceType][j].members[k] = Places[P.HotelPlaceType][j].members[n];
						}
						nr++;
						if (Hosts[i].PlaceLinks[P.HotelPlaceType] != j)
						{
							ner++; fprintf(stderr_shared, "(%i %i) ", j, Hosts[i].PlaceLinks[P.HotelPlaceType]);
						}
						Hosts[i].PlaceLinks[P.HotelPlaceType] = -1;
						Hosts[i].Travelling = 0;
					}
				}
				Places[P.HotelPlaceType][j].n = n;
			}
		}
		fprintf(stderr, " d=%i e=%i>", nr, ner);
	}
}

void TravelDepartSweep(double t)
{
	int d, mps, nld, nad, nsk, bm;
	double nl;

	// Convince static analysers that values are set correctly:
	if (!(P.DoAirports && P.HotelPlaceType < P.PlaceTypeNum)) ERR_CRITICAL("DoAirports || HotelPlaceType not set\n");

	if (floor(1 + t - P.TimeStep) != floor(1 + t))
	{
		bm = ((P.DoBlanketMoveRestr) && (t >= P.MoveRestrTimeStart) && (t < P.MoveRestrTimeStart + P.MoveRestrDuration));
		mps = 2 * ((int)P.PlaceTypeMeanSize[P.HotelPlaceType]) - P.NumThreads - 1;
		int floorOfTime = (int)floor(t);
		d = floorOfTime % MAX_TRAVEL_TIME;
		nad = nld = nsk = 0;
#pragma omp parallel for reduction(+:nad,nsk) schedule(static,1) default(none) \
			shared(t, P, Airports, Mcells, Hosts, Places, bm, mps, d)
		for (int tn = 0; tn < P.NumThreads; tn++)
			for (int i = tn; i < P.Nairports; i += P.NumThreads)
				if ((Airports[i].total_traffic > 0) && (Airports[i].num_mcell > 0))
				{
					double s = Airports[i].total_traffic;
					if ((t > P.AirportCloseTimeStart) && (t < P.AirportCloseTimeStart + P.AirportCloseTimeStartBase))
						s *= P.AirportCloseEffectiveness;
					int n = (s > 0) ? ((int)ignpoi_mt((double)s, tn)) : 0;
					int f3 = 0;
					int j = 0;
					while (j < n)
					{
						s = ranf_mt(tn);
						int l = Airports[i].Inv_DestMcells[(int)floor(s * 1024)];
						while (Airports[i].DestMcells[l].prob < s) l++;
						l = Airports[i].DestMcells[l].id;
						int k = (int)(ranf_mt(tn) * ((double)Mcells[l].n));
						int i2 = Mcells[l].members[k];
						if ((abs(Hosts[i2].inf) < InfStat_InfectiousAsymptomaticNotCase) && (Hosts[i2].inf != InfStat_Case))
						{
							int d2 = HOST_AGE_GROUP(i2);
							if ((P.RelativeTravelRate[d2] == 1) || (ranf_mt(tn) < P.RelativeTravelRate[d2]))
							{
								int f2 = 1;
#pragma omp critical
								{
									if (Hosts[i2].PlaceLinks[P.HotelPlaceType] == -1)
									{
										Hosts[i2].PlaceLinks[P.HotelPlaceType] = -2;
										f2 = 0;
									}
								}
								if (!f2)
								{
									s = ranf_mt(tn);
									l = Airports[i].Inv_prop_traffic[(int)floor(s * 128)];
									while (Airports[i].prop_traffic[l] < s) l++;
									k = Airports[i].conn_airports[l];
									if (bm)
									{
										if (dist2_raw(Airports[i].loc_x, Airports[i].loc_y, Airports[k].loc_x, Airports[k].loc_y) > P.MoveRestrRadius2)
										{
											if (ranf_mt(tn) > P.MoveRestrEffect)
											{
												f2 = 1;
												nsk++;
												j++;
#pragma omp critical
												Hosts[i2].PlaceLinks[P.HotelPlaceType] = -1;
											}
										}
									}
									if (!f2)
									{
										int f = 1;
										do
										{
											s = ranf_mt(tn);
											int m = Airports[k].Inv_DestPlaces[(int)floor(s * 1024)];
											while (Airports[k].DestPlaces[m].prob < s) m++;
											l = Airports[k].DestPlaces[m].id;
											int hp;
#pragma omp critical
											{
												if ((hp = Places[P.HotelPlaceType][l].n) < mps)
												{
													f = 0;
													Places[P.HotelPlaceType][l].n++;
												}
											}
											if (!f)
											{
												f3 = 0;
												Places[P.HotelPlaceType][l].members[hp] = i2;
												d2 = (d + P.InvJourneyDurationDistrib[(int)(ranf_mt(tn) * 1024.0)]) % MAX_TRAVEL_TIME;
												Hosts[i2].PlaceLinks[P.HotelPlaceType] = l;
												Hosts[i2].Travelling = 1 + d2;
												nad++;
												j++;
											}
											f2++;
										} while ((f) && (f2 < 300));
										if (f)
										{
#pragma omp critical
											Hosts[i2].PlaceLinks[P.HotelPlaceType] = -1;
											if (++f3 > 100)
											{
												j++; nsk++;
											}
										}
									}
								}
							}
						}
						else
							j++;
					}
				}
		fprintf(stderr, "<ar=%i as=%i", nad, nsk);
		nl = ((double)P.PlaceTypeMeanSize[P.HotelPlaceType]) * P.HotelPropLocal / P.MeanLocalJourneyTime;
		nsk = 0;
#pragma omp parallel for reduction(+:nld,nsk) schedule(static,1) default(none) \
			shared(P, Places, Cells, CellLookup, Hosts, Households, nl, bm, mps, d)
		for (int tn = 0; tn < P.NumThreads; tn++)
			for (int i = tn; i < P.Nplace[P.HotelPlaceType]; i += P.NumThreads)
			{
				int c = ((int)(Places[P.HotelPlaceType][i].loc_x / P.cwidth)) * P.nch + ((int)(Places[P.HotelPlaceType][i].loc_y / P.cheight));
				int n = (int)ignpoi_mt(nl * Cells[c].tot_prob, tn);
				if (Places[P.HotelPlaceType][i].n + n > mps)
				{
					nsk += (Places[P.HotelPlaceType][i].n + n - mps);
					n = mps - Places[P.HotelPlaceType][i].n;
				}
				for (int j = 0; j < n; j++)
				{
					int f;
					do
					{
						f = 0;
						double s = ranf_mt(tn);
						int l = Cells[c].InvCDF[(int)floor(s * 1024)];
						while (Cells[c].cum_trans[l] < s) l++;
						Cell* ct = CellLookup[l];
						int m = (int)(ranf_mt(tn) * ((double)ct->S0));
						if (m < (ct->S + ct->L))
						{
							int i2 = ct->susceptible[m];
							int d2 = HOST_AGE_GROUP(i2);
							int f3 = 0;
							if ((Hosts[i2].Travelling == 0) && ((P.RelativeTravelRate[d2] == 1) || (ranf_mt(tn) < P.RelativeTravelRate[d2])))
							{
#pragma omp critical
								{if (Hosts[i2].PlaceLinks[P.HotelPlaceType] == -1) { Hosts[i2].PlaceLinks[P.HotelPlaceType] = -2; f3 = 1; }}
							}
							if (f3)
							{
								double s2 = dist2_raw(Households[Hosts[i2].hh].loc_x, Households[Hosts[i2].hh].loc_y, Places[P.HotelPlaceType][i].loc_x, Places[P.HotelPlaceType][i].loc_y);
								int f2 = 1;
								if ((bm) && (s2 > P.MoveRestrRadius2))
								{
									if (ranf_mt(tn) >= P.MoveRestrEffect)
									{
#pragma omp critical
										Hosts[i2].PlaceLinks[P.HotelPlaceType] = -1;
										nsk++;
										f2 = 0;
									}
								}
								if (f2)
								{
									s = numKernel(s2) / Cells[c].max_trans[l];
									if (ranf_mt(tn) >= s)
									{
#pragma omp critical
										Hosts[i2].PlaceLinks[P.HotelPlaceType] = -1;
										f = 1;
									}
									else
									{
										d2 = (d + P.InvLocalJourneyDurationDistrib[(int)(ranf_mt(tn) * 1024.0)]) % MAX_TRAVEL_TIME;
										int hp = Places[P.HotelPlaceType][i].n;
										Places[P.HotelPlaceType][i].n++;
										Places[P.HotelPlaceType][i].members[hp] = i2;
										Hosts[i2].Travelling = 1 + d2;
										nld++;
#pragma omp critical
										Hosts[i2].PlaceLinks[P.HotelPlaceType] = i;
									}
								}
							}
							else
								f = 1;
						}
						else
							nsk++;
					} while (f);
				}
			}
		fprintf(stderr, " l=%i ls=%i ", nld, nsk);
	}
}

void InfectSweep(double t, int run) //added run number as argument in order to record it in event log
{
	//// This function loops over infected people, and decides whom to infect. Structure is 1) #pragma loop over all cells then 1a) infectious people, which chooses who they will infect, adds them to a queue
	//// Next 2) #pragma loop infects those people from queue (using DoInfect function). This is to avoid race conditions.
	//// Loop 1a) calculates the force of infection exerted by each infected person on (and therefore number of new infections to) i) their house; ii) their place(s); iii) other spatial cells.
	//// Each force of infection includes infectiousness and susceptibility components.
	//// Infectiousness is (broadly) a function of 1 person (their age, treatment status, places, no. people in their household etc.)
	//// Susceptibility is (broadly) a function of 2 people (a person's susceptibility TO ANOTHER PERSON / potential infector)
	//// After loop 1a) over infectious people, spatial infections are doled out.

	int n; //// number of people you could potentially infect in your place group, then number of potential spatial infections doled out by cell on other cells.
	int f, f2, cq /*cell queue*/, bm, ci /*person index*/;
	double seasonality, sbeta, hbeta;
	//// various quantities of force of infection, including "infectiousness" and "susceptibility" components
	double s; // household FOI on fellow household member, then place susceptibility, then random number for spatial infections allocation* / ;
	double s2; // spatial infectiousness, then distance in spatial infections allocation
	double s3, s3_scaled; // household, then place infectiousness
	double s4, s4_scaled; // place infectiousness (copy of s3 as some code commented out
	double s5; //// total spatial infectiousness summed over all infectious people in cell.
	double s6;
	double fp; //// false positive
	unsigned short int ts;

	if (!P.DoSeasonality)	seasonality = 1.0;
	else					seasonality = P.Seasonality[((int)t) % DAYS_PER_YEAR];

	ts = (unsigned short int) (P.TimeStepsPerDay * t);
	fp = P.TimeStep / (1 - P.FalsePositiveRate);
	sbeta = seasonality * fp * P.LocalBeta;
	hbeta = (P.DoHouseholds) ? (seasonality * fp * P.HouseholdTrans) : 0;
	bm = ((P.DoBlanketMoveRestr) && (t >= P.MoveRestrTimeStart) && (t < P.MoveRestrTimeStart + P.MoveRestrDuration));
	FILE* stderr_shared = stderr;
#pragma omp parallel for private(n,f,f2,s,s2,s3,s4,s5,s6,cq,ci,s3_scaled,s4_scaled) schedule(static,1) default(none) \
		shared(t, P, CellLookup, Hosts, AdUnits, Households, Places, SamplingQueue, Cells, Mcells, StateT, hbeta, sbeta, seasonality, ts, fp, bm, stderr_shared)
	for (int tn = 0; tn < P.NumThreads; tn++)
		for (int b = tn; b < P.NCP; b += P.NumThreads) //// loop over (in parallel) all populated cells. Loop 1)
		{
			Cell* c = CellLookup[b];
			s5 = 0; ///// spatial infectiousness summed over all infectious people in loop below
			for (int j = 0; j < c->I; j++) //// Loop over all infectious people c->I in cell c. Loop 1a)
			{
				//// get person index ci
				ci = c->infected[j];
				//// get person si from Hosts (array of people), using pointer arithmetic.
				Person* si = Hosts + ci;

				//calculate flag for digital contact tracing here at the beginning for each individual
				int fct = ((P.DoDigitalContactTracing) && (t >= AdUnits[Mcells[si->mcell].adunit].DigitalContactTracingTimeStart)
				&& (t < AdUnits[Mcells[si->mcell].adunit].DigitalContactTracingTimeStart + P.DigitalContactTracingPolicyDuration) && (Hosts[ci].digitalContactTracingUser == 1)); // && (ts <= (Hosts[ci].detected_time + P.usCaseIsolationDelay)));

				//// Household FOI component
				if (hbeta > 0)
				{
					if ((Households[si->hh].nh > 1) && (!si->Travelling))
					{
						int l = Households[si->hh].FirstPerson;
						int m = l + Households[si->hh].nh;
						s3 = hbeta * CalcHouseInf(ci, ts);
						f = 0;
<<<<<<< HEAD
						for (i3 = l; (i3 < m) && (!f); i3++) //// loop over people in household
							for (i2 = 0; (i2 < P.PlaceTypeNum) && (!f); i2++) //// loop over place types
								if (Hosts[i3].PlaceLinks[i2] >= 0) //// if person in household has any sort of link to place type
									f = ((PLACE_CLOSED(i2, Hosts[i3].PlaceLinks[i2]))&&(HOST_ABSENT(i3)));
=======
						for (int i3 = l; (i3 < m) && (!f); i3++) //// loop over people in household
							f = HOST_ABSENT(i3);
>>>>>>> 616d75ac
						if (f) { s3 *= P.PlaceCloseHouseholdRelContact; }/* NumPCD++;}*/ //// if people in your household are absent from places, person si/ci is more infectious to them, as they spend more time at home.
						for (int i3 = l; i3 < m; i3++) //// loop over all people in household (note goes from l to m - 1)
							if ((Hosts[i3].inf == InfStat_Susceptible) && (!Hosts[i3].Travelling)) //// if people in household uninfected/susceptible and not travelling
							{
								s = s3 * CalcHouseSusc(i3, ts, ci, tn);		//// FOI ( = infectiousness x susceptibility) from person ci/si on fellow household member i3
								if (ranf_mt(tn) < s) //// if household member i3 will be infected...
								{
									cq = Hosts[i3].pcell % P.NumThreads;
									if ((StateT[tn].n_queue[cq] < P.InfQueuePeakLength)) //(Hosts[i3].infector==-1)&&
									{
										if ((P.FalsePositiveRate > 0) && (ranf_mt(tn) < P.FalsePositiveRate))
											StateT[tn].inf_queue[cq][StateT[tn].n_queue[cq]++] = {-1, i3, -1};
										else
										{
											Hosts[i3].infector = ci; //// assign person ci as infector of peron i3
											short int infect_type = 1 + INFECT_TYPE_MASK * (1 + si->infect_type / INFECT_TYPE_MASK);
											StateT[tn].inf_queue[cq][StateT[tn].n_queue[cq]++] = {ci, i3, infect_type};
										}
									}
								}
							}
					}
				}
				//// Place FOI component
				if (P.DoPlaces)
				{
					if (!HOST_ABSENT(ci))
					{
						Microcell* mi = Mcells + si->mcell;
						for (int k = 0; k < P.PlaceTypeNum; k++) //// loop over all place types
						{
							int l = si->PlaceLinks[k];
							if (l >= 0)  //// l>=0 means if place type k is relevant to person si. (Now allowing for partial attendance).
							{
								s3 = fp * seasonality * CalcPlaceInf(ci, k, ts);
								Microcell* mp = Mcells + Places[k][l].mcell;
								if (bm)
								{
									if ((dist2_raw(Households[si->hh].loc_x, Households[si->hh].loc_y,
										Places[k][l].loc_x, Places[k][l].loc_y) > P.MoveRestrRadius2))
										s3 *= P.MoveRestrEffect;
								}
								else if ((mi->moverest != mp->moverest) && ((mi->moverest == 2) || (mp->moverest == 2)))
								{
									s3 *= P.MoveRestrEffect;
								}

								if ((k != P.HotelPlaceType) && (!si->Travelling))
								{
									int i2 = (si->PlaceGroupLinks[k]);
									if (fct)
									{
										s4 = s3;
										s4_scaled = s4 *P.ScalingFactorPlaceDigitalContacts;
										if (s4 > 1) s4 = 1;
										if (s4_scaled > 1) s4_scaled = 1;
									}
									else
									{
										s4 = s3;
										if (s4 > 1) s4 = 1;
										s4_scaled = s4;
									}

									if (s4_scaled < 0)
									{
										fprintf(stderr_shared, "@@@ %lg\n", s4_scaled);
										exit(1);
									}
									else if (s4_scaled >= 1)	//// if place infectiousness above threshold, consider everyone in group a potential infectee...
										n = Places[k][l].group_size[i2];
									else				//// ... otherwise randomly sample (from binomial distribution) number of potential infectees in this place.
										n = (int)ignbin_mt((long)Places[k][l].group_size[i2], s4_scaled, tn);
									if (n > 0) SampleWithoutReplacement(tn, n, Places[k][l].group_size[i2]); //// changes thread-specific SamplingQueue.
									for (int m = 0; m < n; m++)
									{
										int i3 = Places[k][l].members[Places[k][l].group_start[i2] + SamplingQueue[tn][m]];
										s = CalcPlaceSusc(i3, k, ts, ci, tn);
										//these are all place group contacts to be tracked for digital contact tracing - add to StateT queue for contact tracing
										//if infectee is also a user, add them as a contact
										if ((fct) && (Hosts[i3].digitalContactTracingUser) && (ci != i3) && (!HOST_ABSENT(i3)))
										{
											s6 = P.ProportionDigitalContactsIsolate * s;
											if ((Hosts[ci].ncontacts < P.MaxDigitalContactsToTrace) && (ranf_mt(tn) <s6))
											{
												Hosts[ci].ncontacts++; //add to number of contacts made
												int ad = Mcells[Hosts[i3].mcell].adunit;
												if ((StateT[tn].ndct_queue[ad] < AdUnits[ad].n))
												{
													//find adunit for contact and add both contact and infectious host to lists - storing both so I can set times later.
													StateT[tn].dct_queue[ad][StateT[tn].ndct_queue[ad]++] = { i3,ci,ts };
												}
												else
												{
													fprintf(stderr_shared, "No more space in queue! Thread: %i, AdUnit: %i\n", tn, ad);
												}
											}
										}

										if ((Hosts[i3].inf == InfStat_Susceptible) && (!HOST_ABSENT(i3))) //// if person i3 uninfected and not absent.
										{
											Microcell* mt = Mcells + Hosts[i3].mcell;
											Cell* ct = Cells + Hosts[i3].pcell;
											//downscale s if it has been scaled up do to digital contact tracing
											s *= CalcPersonSusc(i3, ts, ci, tn)*s4/s4_scaled;

											if (bm)
											{
												if ((dist2_raw(Households[Hosts[i3].hh].loc_x, Households[Hosts[i3].hh].loc_y,
													Places[k][l].loc_x, Places[k][l].loc_y) > P.MoveRestrRadius2))
													s *= P.MoveRestrEffect;
											}
											else if ((mt->moverest != mp->moverest) && ((mt->moverest == 2) || (mp->moverest == 2)))
												s *= P.MoveRestrEffect;

											if ((s == 1) || (ranf_mt(tn) < s))
											{
												cq = Hosts[i3].pcell % P.NumThreads;
												if ((StateT[tn].n_queue[cq] < P.InfQueuePeakLength)) //(Hosts[i3].infector==-1)&&
												{
													if ((P.FalsePositiveRate > 0) && (ranf_mt(tn) < P.FalsePositiveRate))
														StateT[tn].inf_queue[cq][StateT[tn].n_queue[cq]++] = {-1, i3, -1};
													else
													{
														short int infect_type = 2 + k + INFECT_TYPE_MASK * (1 + si->infect_type / INFECT_TYPE_MASK);
														StateT[tn].inf_queue[cq][StateT[tn].n_queue[cq]++] = {ci, i3, infect_type};
													}
												}
											}
										}
									}
								}
								if ((k == P.HotelPlaceType) || (!si->Travelling))
								{
									s3 *= P.PlaceTypePropBetweenGroupLinks[k] * P.PlaceTypeGroupSizeParam1[k] / ((double)Places[k][l].n);
									if (s3 > 1) s3 = 1;
									s3_scaled = (fct) ? (s3 * P.ScalingFactorPlaceDigitalContacts) : s3;
									if (s3_scaled < 0)
									{
										ERR_CRITICAL_FMT("@@@ %lg\n", s3);
									}
									else if (s3_scaled >= 1)
										n = Places[k][l].n;
									else
										n = (int)ignbin_mt((long)Places[k][l].n, s3_scaled, tn);
									if (n > 0) SampleWithoutReplacement(tn, n, Places[k][l].n);
									for (int m = 0; m < n; m++)
									{
										int i3 = Places[k][l].members[SamplingQueue[tn][m]];
										s = CalcPlaceSusc(i3, k, ts, ci, tn);
										//these are all place group contacts to be tracked for digital contact tracing - add to StateT queue for contact tracing
										//if infectee is also a user, add them as a contact
										if ((fct) && (Hosts[i3].digitalContactTracingUser) && (ci != i3) && (!HOST_ABSENT(i3)))
										{
											s6 = P.ProportionDigitalContactsIsolate * s;
											if ((Hosts[ci].ncontacts < P.MaxDigitalContactsToTrace) && (ranf_mt(tn) < s6))
											{
												Hosts[ci].ncontacts++; //add to number of contacts made
												int ad = Mcells[Hosts[i3].mcell].adunit;
												if ((StateT[tn].ndct_queue[ad] < AdUnits[ad].n))
												{
													//find adunit for contact and add both contact and infectious host to lists - storing both so I can set times later.
													StateT[tn].dct_queue[ad][StateT[tn].ndct_queue[ad]++] = { i3,ci,ts };
												}
												else
												{
													fprintf(stderr_shared, "No more space in queue! Thread: %i, AdUnit: %i\n", tn, ad);
												}
											}
										}

										if ((Hosts[i3].inf == InfStat_Susceptible) && (!HOST_ABSENT(i3)))
										{
											Microcell* mt = Mcells + Hosts[i3].mcell;
											Cell* ct = Cells + Hosts[i3].pcell;
											//if doing digital contact tracing, scale down susceptibility here
											s*= CalcPersonSusc(i3, ts, ci, tn)*s3/s3_scaled;
											if (bm)
											{
												if ((dist2_raw(Households[Hosts[i3].hh].loc_x, Households[Hosts[i3].hh].loc_y,
													Places[k][l].loc_x, Places[k][l].loc_y) > P.MoveRestrRadius2))
													s *= P.MoveRestrEffect;
											}
											else if ((mt->moverest != mp->moverest) && ((mt->moverest == 2) || (mp->moverest == 2)))
												s *= P.MoveRestrEffect;
											if ((s == 1) || (ranf_mt(tn) < s))
											{
												cq = Hosts[i3].pcell % P.NumThreads;
												if ((StateT[tn].n_queue[cq] < P.InfQueuePeakLength))//(Hosts[i3].infector==-1)&&
												{
													if ((P.FalsePositiveRate > 0) && (ranf_mt(tn) < P.FalsePositiveRate))
														StateT[tn].inf_queue[cq][StateT[tn].n_queue[cq]++] = {-1, i3, -1};
													else
													{
														short int infect_type = 2 + k + NUM_PLACE_TYPES + INFECT_TYPE_MASK * (1 + si->infect_type / INFECT_TYPE_MASK);
														StateT[tn].inf_queue[cq][StateT[tn].n_queue[cq]++] = {ci, i3, infect_type};
													}
												}
											}
										}
									}
								}
							}
						}
					}
				}
				//// Spatial FOI component
				if (sbeta > 0) //// sum spatial infectiousness over all infected people, the infections from which are allocated after loop over infected people.
				{
					if (si->Travelling) //// if host currently away from their cell, they cannot add to their cell's spatial infectiousness.
					{
						s2 = 0; f = 0;
					}
					else
					{
						s2 = CalcSpatialInf(ci, ts);
						//if do digital contact tracing, scale up spatial infectiousness of infectives who are using the app and will be detected
						if (fct) s2 *= P.ScalingFactorSpatialDigitalContacts;
					}
					f = 0;
					if (P.DoPlaces)
						for (i3 = 0; (i3 < P.PlaceTypeNum) && (!f); i3++)
							if (si->PlaceLinks[i3] >= 0) //// if person has a link to place of type i3...
								f = PLACE_CLOSED(i3, si->PlaceLinks[i3]); //// find out if that place of type i3 is closed.

					if((f) && (HOST_ABSENT(ci))) //// if place is closed and person is absent then adjust the spatial infectiousness (similar logic to household infectiousness: place closure affects spatial infectiousness
					{
						s2 *= P.PlaceCloseSpatialRelContact;
						/* NumPCD++; */
						s5 += s2;
						StateT[tn].cell_inf[j] = (float)-s5;
					}
					else
					{
						s5 += s2;
						StateT[tn].cell_inf[j] = (float)s5;
					}
				}
			}
			//// Allocate spatial infections
			if (s5 > 0) //// if spatial infectiousness positive
			{
				n = (int)ignpoi_mt(s5 * sbeta * ((double)c->tot_prob), tn); //// number people this cell's population might infect elsewhere. poisson random number based on spatial infectiousness s5, sbeta (seasonality) and this cell's "probability" (guessing this is a function of its population and geographical size).

				int i2 = c->I;
				if (n > 0) //// this block normalises cumulative infectiousness cell_inf by person. s5 is the total cumulative spatial infectiousness. Reason is so that infector can be chosen using ranf_mt, which returns random number between 0 and 1.
				{
					//// normalise by cumulative spatial infectiousness.
					for (int j = 0; j < i2 - 1; j++) StateT[tn].cell_inf[j] /= ((float) s5);
					//// does same as the above loop just a slightly faster calculation. i.e. StateT[tn].cell_inf[i2 - 1] / s5 would equal 1 or -1 anyway.
					StateT[tn].cell_inf[i2 - 1] = (StateT[tn].cell_inf[i2 - 1] < 0) ? -1.0f : 1.0f;
				}
				for (int k = 0; k < n; k++)  //// loop over infections to dole out. roughly speaking, this determines which infectious person in cell c infects which person elsewhere.
				{
					int j;
					//// decide on infector ci/si from cell c.
					if (i2 == 1)	j = 0;
					else				//// roughly speaking, this determines which infectious person in cell c infects which person elsewhere
					{
						int m;
						s = ranf_mt(tn);	///// choose random number between 0 and 1
						j = m = i2 / 2;		///// assign j and m to be halfway between zero and number of infected people i2 = c->I.
						f = 1;
						do
						{
							if (m > 1) m /= 2; //// amount m to change j by reduced by half. Looks like a binary search. Basically saying, keep amending potential infector j until either j less than zero or more than number of infected people until you find j s.t. spatial infectiousness "matches" s.
							if ((j > 0) && (fabs(StateT[tn].cell_inf[j - 1]) >= s))
							{
								j -= m;
								if (j == 0)			f = 0;
							}
							else if ((j < i2 - 1) && (fabs(StateT[tn].cell_inf[j]) < s))
							{
								j += m;
								if (j == i2 - 1)	f = 0;
							}
							else					f = 0;
						} while (f);
					}
					f = (StateT[tn].cell_inf[j] < 0); //// flag for whether infector j had their place(s) closed. <0 (true) = place closed / >=0 (false) = place not closed. Set in if (sbeta > 0) part of loop over infectious people.
					ci = c->infected[j];
					Person* si = Hosts + ci;

					//calculate flag for digital contact tracing here at the beginning for each individual infector
					int fct = ((P.DoDigitalContactTracing) && (t >= AdUnits[Mcells[si->mcell].adunit].DigitalContactTracingTimeStart)
						&& (t < AdUnits[Mcells[si->mcell].adunit].DigitalContactTracingTimeStart + P.DigitalContactTracingPolicyDuration) && (Hosts[ci].digitalContactTracingUser == 1)); // && (ts <= (Hosts[ci].detected_time + P.usCaseIsolationDelay)));


					//// decide on infectee
					do
					{
						//// chooses which cell person will infect
						s = ranf_mt(tn);
						int l = c->InvCDF[(int)floor(s * 1024)];
						while (c->cum_trans[l] < s) l++;
						Cell* ct = CellLookup[l];

						///// pick random person m within susceptibles of cell ct (S0 initial number susceptibles within cell).
						int m = (int)(ranf_mt(tn) * ((double)ct->S0));
						int i3 = ct->susceptible[m];
						s2 = dist2(Hosts + i3, Hosts + ci); /// calculate distance squared between this susceptible person and person ci/si identified earlier
						s = numKernel(s2) / c->max_trans[l]; //// acceptance probability
						f2 = 0;
						if ((ranf_mt(tn) >= s) || (abs(Hosts[i3].inf) == InfStat_Dead)) //// if rejected, or infectee i3/m already dead, ensure do-while evaluated again (i.e. choose a new infectee).
						{
							f2 = 1;
						}
						else
						{
							if ((!Hosts[i3].Travelling) && ((c != ct) || (Hosts[i3].hh != si->hh))) //// if potential infectee not travelling, and either is not part of cell c or doesn't share a household with infector.
							{
								Microcell* mi = Mcells + si->mcell;
								Microcell* mt = Mcells + Hosts[i3].mcell;
								s = CalcSpatialSusc(i3, ts, ci, tn);

								//so this person is a contact - but might not be infected. if we are doing digital contact tracing, we want to add the person to the contacts list, if both are users
								if (fct)
								{
									//if infectee is also a user, add them as a contact
									if (Hosts[i3].digitalContactTracingUser && (ci != i3))
									{
										if ((Hosts[ci].ncontacts<P.MaxDigitalContactsToTrace)&&(ranf_mt(tn) < s*P.ProportionDigitalContactsIsolate))
										{
											Hosts[ci].ncontacts++; //add to number of contacts made
											int ad = Mcells[Hosts[i3].mcell].adunit;
											if ((StateT[tn].ndct_queue[ad] < AdUnits[ad].n))
											{
												//find adunit for contact and add both contact and infectious host to lists - storing both so I can set times later.
												StateT[tn].dct_queue[ad][StateT[tn].ndct_queue[ad]++] = { i3,ci,ts };
											}
											else
											{
												fprintf(stderr_shared, "No more space in queue! Thread: %i, AdUnit: %i\n", tn, ad);
											}
										}
									}
									//scale down susceptibility so we don't over accept
									s /= P.ScalingFactorSpatialDigitalContacts;
								}
								if (m < ct->S)  // only bother trying to infect susceptible people
								{
									s *= CalcPersonSusc(i3, ts, ci, tn);
									if (bm)
									{
										if ((dist2_raw(Households[si->hh].loc_x, Households[si->hh].loc_y,
											Households[Hosts[i3].hh].loc_x, Households[Hosts[i3].hh].loc_y) > P.MoveRestrRadius2))
											s *= P.MoveRestrEffect;
									}
									else if ((mt->moverest != mi->moverest) && ((mt->moverest == 2) || (mi->moverest == 2)))
										s *= P.MoveRestrEffect;
									if ((!f)&& (HOST_ABSENT(i3))) //// if infector did not have place closed, loop over place types of infectee i3 to see if their places had closed. If they had, amend their susceptibility. 
									{
										for (m = f2 = 0; (m < P.PlaceTypeNum) && (!f2); m++)
											if (Hosts[i3].PlaceLinks[m] >= 0)
											{
												f2 = PLACE_CLOSED(m, Hosts[i3].PlaceLinks[m]);
											}
										if (f2) { s *= P.PlaceCloseSpatialRelContact; }/* NumPCD++;} */
										f2 = 0;
									}
									if ((s == 1) || (ranf_mt(tn) < s)) //// accept/reject
									{
										cq = ((int)(ct - Cells)) % P.NumThreads;
										if ((Hosts[i3].inf == InfStat_Susceptible) && (StateT[tn].n_queue[cq] < P.InfQueuePeakLength)) //Hosts[i3].infector==-1
										{
											if ((P.FalsePositiveRate > 0) && (ranf_mt(tn) < P.FalsePositiveRate))
												StateT[tn].inf_queue[cq][StateT[tn].n_queue[cq]++] = { -1, i3, -1 };
											else
											{
												short int infect_type = 2 + 2 * NUM_PLACE_TYPES + INFECT_TYPE_MASK * (1 + si->infect_type / INFECT_TYPE_MASK);
												StateT[tn].inf_queue[cq][StateT[tn].n_queue[cq]++] = { ci, i3, infect_type };
											}
										}
									}
								}
							}
						}
					} while (f2);
				}
			}
		}


#pragma omp parallel for schedule(static,1) default(none) \
		shared(t, run, P, StateT, Hosts, ts)
	for (int j = 0; j < P.NumThreads; j++)
	{
		for (int k = 0; k < P.NumThreads; k++)
		{
			for (int i = 0; i < StateT[k].n_queue[j]; i++)
			{
				int infector = StateT[k].inf_queue[j][i].infector;
				int infectee = StateT[k].inf_queue[j][i].infectee;
				short int infect_type = StateT[k].inf_queue[j][i].infect_type;
				Hosts[infectee].infector = infector;
				Hosts[infectee].infect_type = infect_type;
				if (infect_type == -1) //// i.e. if host doesn't have an infector
					DoFalseCase(infectee, t, ts, j);
				else
					DoInfect(infectee, t, j, run);
			}
			StateT[k].n_queue[j] = 0;
		}
	}
}

void IncubRecoverySweep(double t, int run)
{
	double ht;
	unsigned short int ts; //// this timestep
	ts = (unsigned short int) (P.TimeStepsPerDay * t);

	if (P.DoPlaces)
		for (int i = 0; i < P.NumHolidays; i++)
		{
			ht = P.HolidayStartTime[i] + P.PreControlClusterIdHolOffset;
			if ((t + P.TimeStep >= ht) && (t < ht))
			{
//				fprintf(stderr, "Holiday %i t=%lg\n", i, t);
				for (int j = 0; j < P.PlaceTypeNum; j++)
				{
#pragma omp parallel for schedule(static,1) default(none) \
		shared(P, Places, Hosts, i, j, ht)
					for(int tn=0;tn<P.NumThreads;tn++)
						for (int k = tn; k < P.Nplace[j]; k+=P.NumThreads)
						{
							if ((P.HolidayEffect[j] < 1) && ((P.HolidayEffect[j] == 0) || (ranf_mt(tn) >= P.HolidayEffect[j])))
							{
<<<<<<< HEAD
								l = (int)(ht * P.TimeStepsPerDay);
								if (Places[j][k].close_start_time > l) Places[j][k].close_start_time = (unsigned short) l;
								b = (int)((ht + P.HolidayDuration[i]) * P.TimeStepsPerDay);
								if (Places[j][k].close_end_time < b) Places[j][k].close_end_time = (unsigned short) b;
								for (ci = 0; ci < Places[j][k].n;ci++)
=======
								int l = (int)(ht * P.TimeStepsPerDay);
								if (Places[j][k].close_start_time > l)
									Places[j][k].close_start_time = (unsigned short) l;
								int b = (int)((ht + P.HolidayDuration[i]) * P.TimeStepsPerDay);
								if (Places[j][k].close_end_time < b)
									Places[j][k].close_end_time = (unsigned short) b;
								for (int ci = 0; ci < Places[j][k].n; ci++)
>>>>>>> 616d75ac
								{
									if (Hosts[Places[j][k].members[ci]].absent_start_time > l) Hosts[Places[j][k].members[ci]].absent_start_time = (unsigned short)l;
									if (Hosts[Places[j][k].members[ci]].absent_stop_time < b) Hosts[Places[j][k].members[ci]].absent_stop_time = (unsigned short)b;
								}
							}
						}
				}
			}
		}

#pragma omp parallel for schedule(static,1) default(none) \
		shared(t, run, P, CellLookup, Hosts, AdUnits, Mcells, StateT, ts)
	for (int tn = 0; tn < P.NumThreads; tn++)	//// loop over threads
		for (int b = tn; b < P.NCP; b += P.NumThreads)	//// loop/step over populated cells
		{
			Cell* c = CellLookup[b]; //// find (pointer-to) cell.
			for (int j = ((int)c->L - 1); j >= 0; j--) //// loop backwards over latently infected people, hence it starts from L - 1 and goes to zero. Runs backwards because of pointer swapping?
				if (ts >= Hosts[c->latent[j]].latent_time) //// if now after time at which person became infectious (latent_time a slight misnomer).
					DoIncub(c->latent[j], ts, tn, run); //// move infected person from latently infected (L) to infectious (I), but not symptomatic
			//StateT[tn].n_queue[0] = StateT[tn].n_queue[1] = 0;
			for (int j = c->I - 1; j >= 0; j--) ///// loop backwards over Infectious people. Runs backwards because of pointer swapping?
			{
				int ci = c->infected[j];	//// person index
				Person* si = Hosts + ci;		//// person

				unsigned short int tc; //// time at which person becomes case (i.e. moves from infectious and asymptomatic to infectious and symptomatic).
				/* Following line not 100% consistent with DoIncub. All severity time points (e.g. SARI time) are added to latent_time, not latent_time + ((int)(P.LatentToSymptDelay / P.TimeStep))*/
				tc = si->latent_time + ((int)(P.LatentToSymptDelay / P.TimeStep)); //// time that person si/ci becomes case (symptomatic)...
				if ((P.DoSymptoms) && (ts == tc)) //// ... if now is that time...
					DoCase(ci, t, ts, tn);		  //// ... change infectious (but asymptomatic) person to infectious and symptomatic. If doing severity, this contains DoMild and DoILI.

				if (P.DoSeverity)
				{
					if (ts >= si->SARI_time)					DoSARI(ci, tn);	//// see if you can dispense with inequalities by initializing SARI_time, Critical_time etc. to USHRT_MAX
					if (ts >= si->Critical_time)				DoCritical(ci, tn);
					if (ts >= si->RecoveringFromCritical_time)	DoRecoveringFromCritical(ci, tn);
					if (ts >= si->recovery_or_death_time)
					{
						if (si->to_die)
							DoDeath_FromCriticalorSARIorILI(ci, tn);
						else
							DoRecover_FromSeverity(ci, tn);
					}
				}

				//Adding code to assign recovery or death when leaving the infectious class: ggilani - 22/10/14
				if (ts >= si->recovery_or_death_time)
				{
					if (!si->to_die) //// if person si recovers and this timestep is after they've recovered
					{
						DoRecover(ci, tn, run);
						//StateT[tn].inf_queue[0][StateT[tn].n_queue[0]++] = ci; //// add them to end of 0th thread of inf queue. Don't get why 0 here.
					}
					else /// if they die and this timestep is after they've died.
					{
						if (HOST_TREATED(ci) && (ranf_mt(tn) < P.TreatDeathDrop))
							DoRecover(ci, tn, run);
						else
							DoDeath(ci, tn, run);
					}

					//once host recovers, will no longer make contacts for contact tracing - if we are doing contact tracing and case was infectious when contact tracing was active, increment state vector
					if ((P.DoDigitalContactTracing) && (Hosts[ci].latent_time>= AdUnits[Mcells[Hosts[ci].mcell].adunit].DigitalContactTracingTimeStart) && (Hosts[ci].recovery_or_death_time < AdUnits[Mcells[Hosts[ci].mcell].adunit].DigitalContactTracingTimeStart + P.DigitalContactTracingPolicyDuration) && (Hosts[ci].digitalContactTracingUser == 1) && (P.OutputDigitalContactDist))
					{
						if (Hosts[ci].ncontacts > MAX_CONTACTS) Hosts[ci].ncontacts = MAX_CONTACTS;
						//increment bin in State corresponding to this number of contacts
						StateT[tn].contact_dist[Hosts[ci].ncontacts]++;
					}
				}
			}
		}
}


void DigitalContactTracingSweep(double t)
{
	/**
	 * Function: DigitalContactTracingSweep
	 *
	 * Purpose: to update and count the number of people in each admin unit who are being digitally contact traced each day and remove those who no longer need to be traced
	 * @param t is a double representing the actual simulation time (not the integer timestep)
	 * @return void
	 *
	 * Author: ggilani, 10/03/20 - updated 24/03/20, 14/04/2020
	 */
	unsigned short int ts;

	//find current time step
	ts = (unsigned short int) (P.TimeStepsPerDay * t);

	FILE* stderr_shared = stderr;
#pragma omp parallel for schedule(static,1) default(none) \
		shared(t, P, AdUnits, StateT, Hosts, ts, stderr_shared)
	for (int tn = 0; tn < P.NumThreads; tn++)
	{
		for (int i = tn; i < P.NumAdunits; i += P.NumThreads)
		{
			if (t >= AdUnits[i].DigitalContactTracingTimeStart)
			{
				for (int j = 0; j < P.NumThreads; j++)
				{
					for (int k = 0; k < StateT[j].ndct_queue[i];)
					{
						//start by finding theoretical start and end isolation times for each contact;
						//these are calculated here for each time step instead of InfectSweep when contact event is added as trigger times will be updated for asymptomatic cases detected by testing.
						int infector = StateT[j].dct_queue[i][k].index;
						int contact = StateT[j].dct_queue[i][k].contact;
						unsigned short int contact_time = StateT[j].dct_queue[i][k].contact_time;

						unsigned short int dct_start_time, dct_end_time;
						//this condition is only ever met when a symptomatic case is detected in DoDetectedCase and is not already an index case. If they have already
						//been made an index case due to testing, then this won't occur again for them.
						if (infector==-1)
						{
							//i.e. this is an index case that has been detected by becoming symptomatic and added to the digital contact tracing queue
							dct_start_time = Hosts[contact].dct_trigger_time; //trigger time for these cases is set in DoIncub and already accounts for delay between onset and isolation
							dct_end_time = dct_start_time + (unsigned short int)(P.LengthDigitalContactIsolation * P.TimeStepsPerDay);

						}
						else //We are looking at actual contact events between infectious hosts and their contacts.
						{
							//trigger times are either set in DoDetectedCase or in the loop below (for asymptomatic and presymptomatic cases that are picked up via testing
							//If the contact's index case has a trigger time that means that they have been detected, and we can calculate start and end isolation times for the contact.
							if (Hosts[infector].dct_trigger_time < (USHRT_MAX - 1))
							{
								if (contact_time > Hosts[infector].dct_trigger_time)
								{
									//if the contact time was made after host detected, we should use the later time
									dct_start_time = contact_time + (unsigned short int) (P.DigitalContactTracingDelay * P.TimeStepsPerDay);
								}
								else
								{
									//if the contact time was made before or at the same time as detection, use the trigger time instead
									dct_start_time = Hosts[infector].dct_trigger_time + (unsigned short int) (P.DigitalContactTracingDelay * P.TimeStepsPerDay);
								}
								dct_end_time = dct_start_time + (unsigned short int)(P.LengthDigitalContactIsolation * P.TimeStepsPerDay);
							}
							else
							{
								dct_start_time = USHRT_MAX - 1; //for contacts of asymptomatic or presymptomatic cases - they won't get added as their index case won't know that they are infected (unless explicitly tested)
								//but we keep them in the queue in case their index case is detected as the contact of someone else and gets their trigger time set
								//set dct_end_time to recovery time of infector, in order to remove from queue if their infector isn't detected before they recover.
								dct_end_time = Hosts[infector].recovery_or_death_time;
							}
						}

						//if we've reached the start time for isolation
						if (dct_start_time == ts)
						{
							//if the host has been detected due to being symptomatic, they are now an index case - set this variable now. For index cases detected by testing, this will be set on testing
							if ((infector==-1) && (Hosts[contact].index_case_dct == 0)) //don't really need the second condition as the first should only be true when the second isn't (due to how this contact is logged in DoDetectedCase)
							{
								Hosts[contact].index_case_dct = 1; //assign them as an index case
							}

							//if contact is not being traced at all
							if (Hosts[contact].digitalContactTraced == 0)
							{
								//move into the contact tracing list for that admin unit, set start and end times, update flag and remove from queue
								if (AdUnits[i].ndct < AdUnits[i].n) //AdUnits[i].n is length of queue
								{
									Hosts[contact].dct_start_time = dct_start_time;
									Hosts[contact].dct_end_time = dct_end_time;
									Hosts[contact].digitalContactTraced = 1;
									//At this point, we do testing on index cases who have been picked up on symptoms alone, in order to figure out whether and when
									//to remove their contacts (if P.RemoveContactsOfNegativeIndexCase). It's much harder to do it in the next loop as we don't have all
									//the information about the contact event there and would need to loop over all contacts again to look for their index case
									//This would cause race conditions due to having a loop over adunits within threaded loop over admin units
									//Only set test times if P.DoDCTTest. If P.DoDCTTest==0, but we are finding contacts of contacts, we check to see if contacts should become index cases every day they are in isolation.
									if (P.DoDCTTest)
									{
										if (Hosts[contact].index_case_dct == 1)
										{
											//set testing time (which has a different delay to contact testing delay), but no need to set index_case link
											Hosts[contact].dct_test_time = dct_start_time + (unsigned short int)(P.DelayToTestIndexCase * P.TimeStepsPerDay);
											//if host is infectious at test time
											if ((Hosts[contact].dct_test_time >= Hosts[contact].latent_time) && (Hosts[contact].dct_test_time < Hosts[contact].recovery_or_death_time))
											{
												//if false negative, remove from queue by setting the end time to the test time
												if ((P.SensitivityDCT == 0) || ((P.SensitivityDCT < 1) && (ranf_mt(tn) >= P.SensitivityDCT)))
												{
													Hosts[contact].dct_end_time = Hosts[contact].dct_test_time;
													//set index_dct_flag to 2 to indicate that contacts should be removed, if we are removing based on negative test result of index case
													if (P.RemoveContactsOfNegativeIndexCase) Hosts[contact].index_case_dct = 2;
												}
											}
											//if host is non-infectious)
											else
											{
												//if true negative, remove from list
												if ((P.SpecificityDCT == 1) || ((P.SpecificityDCT > 0) && (ranf_mt(tn) < P.SpecificityDCT)))
												{
													//again mark them to be removed from list at test time rather than end_time, and change index_case_dct flag
													Hosts[contact].dct_end_time = Hosts[contact].dct_test_time;
													if (P.RemoveContactsOfNegativeIndexCase) Hosts[contact].index_case_dct = 2;
												}
											}
										}
										else if (Hosts[contact].index_case_dct == 0)
										{
											//if their infector is set to be removed from the list at test time, and their contacts will also be removed at this stage
											if ((Hosts[infector].index_case_dct == 2) && (P.RemoveContactsOfNegativeIndexCase))
											{
												//set end time to match end time of infector
												Hosts[contact].dct_end_time = Hosts[infector].dct_end_time;
											}
											else
											{
												//set testing time
												Hosts[contact].dct_test_time = dct_start_time + (unsigned short int)(P.DelayToTestDCTContacts * P.TimeStepsPerDay);
											}
										}
									}

									//actually put them in the queue
									AdUnits[i].dct[AdUnits[i].ndct] = contact;
									//update number of people in queue
									AdUnits[i].ndct++;
									//increment state variables
									StateT[tn].cumDCT_adunit[i]++;
									StateT[tn].cumDCT++;

									//now remove this case from the queues
									StateT[j].dct_queue[i][k] = StateT[j].dct_queue[i][StateT[j].ndct_queue[i] - 1];
									StateT[j].dct_queue[i][StateT[j].ndct_queue[i] - 1] = { contact,infector,contact_time };
									StateT[j].ndct_queue[i]--;
								}
								else
								{
									fprintf(stderr_shared, "No more space in queue! AdUnit: %i, ndct=%i, max queue length: %i\n", i, AdUnits[i].ndct, AdUnits[i].n);
									fprintf(stderr_shared, "Error!\n");
									k++;
								}
							}
							//else if contact is already being contact traced
							else if (Hosts[contact].digitalContactTraced == 1)
							{
								if (P.DoDCTTest)
								{
									//if case has been detected due to being symptomatic, then we will update their testing time if they would be tested earlier based on being an index case as opposed to being a contact of another case
									//If they are already being contact traced and testing is on, they should have been set a test_time
									if ((Hosts[contact].index_case_dct == 1) && (Hosts[contact].dct_test_time > (dct_start_time + (unsigned short int)(P.DelayToTestIndexCase * P.TimeStepsPerDay))))
									{
										Hosts[contact].dct_test_time = dct_start_time + (unsigned short int)(P.DelayToTestIndexCase * P.TimeStepsPerDay);
										//update end time (which is always at least equal to, but may be later that the current one)
										Hosts[contact].dct_end_time = dct_end_time;
										//check to see if test will be negative, if so, tag them for early removal and update index_dct_flag
										if ((Hosts[contact].dct_test_time >= Hosts[contact].latent_time) && (Hosts[contact].dct_test_time < Hosts[contact].recovery_or_death_time))
										{
											//if false negative, remove from
											if ((P.SensitivityDCT == 0) || ((P.SensitivityDCT < 1) && (ranf_mt(tn) >= P.SensitivityDCT)))
											{
												Hosts[contact].dct_end_time = Hosts[contact].dct_test_time;
												//set index_dct_flag to 2 to indicate that contacts should be removed
												if (P.RemoveContactsOfNegativeIndexCase) Hosts[contact].index_case_dct = 2;
											}
										}
										//if host is non-infectious
										else
										{
											//if true negative, remove from list
											if ((P.SpecificityDCT == 1) || ((P.SpecificityDCT > 0) && (ranf_mt(tn) < P.SpecificityDCT)))
											{
												//again mark them to be removed from list at test time rather than end_time, and change index_case_dct flag
												Hosts[contact].dct_end_time = Hosts[contact].dct_test_time;
												if (P.RemoveContactsOfNegativeIndexCase) Hosts[contact].index_case_dct = 2;
											}
										}
									}
									else
									{
										//we don't want to remove this contact if they are also linked to another case - their testing time shouldn't change.
										//but we'll only extend their end time if they wouldn't potentially be removed by having a negative contact
										if ((!P.RemoveContactsOfNegativeIndexCase) || ((P.RemoveContactsOfNegativeIndexCase) && (Hosts[infector].index_case_dct == 1)))
										{
											//extend end time
											Hosts[contact].dct_end_time = dct_end_time;
										}
										//otherwise if contact would have been removed if they didn't have another contact, we keep their original end time
									}

								}
								else
								{
									//just extend the isolation end time, but we're not going to update testing time or as we still want the testing time to be dependent on the earlier contact.
									Hosts[contact].dct_end_time = dct_end_time; //we could choose to not extend the time for cases who are index cases. If they are tested and are negative, they'd be removed earlier anyway. If positive, they will stay isolated for a bit longer

								}
								//now remove this case from the queue
								StateT[j].dct_queue[i][k] = StateT[j].dct_queue[i][StateT[j].ndct_queue[i] - 1];
								StateT[j].dct_queue[i][StateT[j].ndct_queue[i] - 1] = { contact,infector,contact_time };
								StateT[j].ndct_queue[i]--;
							}
						}
						//if contact of an asymptomatic host has passed the recovery time of their asymptomatic index, they would no longer be identified by testing of their index case - remove from the queue so they don't stay here forever
						else if ((dct_start_time == (USHRT_MAX - 1)) && (dct_end_time == ts))
						{
							//now remove this case from the queue
							StateT[j].dct_queue[i][k] = StateT[j].dct_queue[i][StateT[j].ndct_queue[i] - 1];
							StateT[j].dct_queue[i][StateT[j].ndct_queue[i] - 1] = { contact,infector,contact_time };
							StateT[j].ndct_queue[i]--;
						}
						else
						{
							k++;
						}

					}
				}
			}
		}
	}

#pragma omp parallel for schedule(static,1) default(none) \
		shared(t, P, AdUnits, Hosts, ts)
	for (int tn = 0; tn < P.NumThreads; tn++)
	{
		for (int i = tn; i < P.NumAdunits; i += P.NumThreads)
		{
			if (t >= AdUnits[i].DigitalContactTracingTimeStart)
			{
				for (int j = 0; j < AdUnits[i].ndct;)
				{
					int contact = AdUnits[i].dct[j];

					//first do testing of index cases and their contacts
					if (P.DoDCTTest)
					{
						if ((Hosts[contact].dct_test_time == ts) && (Hosts[contact].index_case_dct == 0))
						{
							//if host is positive
							if ((abs(Hosts[contact].inf) == 2) || (Hosts[contact].inf == -1)) //either asymptomatic infectious, symptomatic infectious or presymptomatic infectious
							{
								//if the test is a false negative
								if ((P.SensitivityDCT == 0) || ((P.SensitivityDCT < 1) && (ranf_mt(tn) >= P.SensitivityDCT)))
								{
									Hosts[contact].dct_end_time = ts;
								}
								//else if a true positive
								else if (P.FindContactsOfDCTContacts)
								{
									//set them to be an index case
									Hosts[contact].index_case_dct = 1;
									//set trigger time to pick up their contacts in the next time step
									Hosts[contact].dct_trigger_time = ts + 1; //added the +1 here so that if there are no delays, the contacts will still get picked up correctly
									//if they are asymptomatic, i.e. specifically if they have inf flag 2, call DoDetectedCase in order to trigger HQ and PC too.
									if (Hosts[contact].inf == 2)
									{
										DoDetectedCase(contact, t, ts, tn);
										Hosts[contact].detected = 1; Hosts[contact].detected_time = ts;
									}
								}
							}
							//or if host is negative
							else
							{
								//and is a true negative
								if ((P.SpecificityDCT == 1) || ((P.SpecificityDCT > 0) && (ranf_mt(tn) < P.SpecificityDCT)))
								{
									Hosts[contact].dct_end_time = ts;
								}
								//can't track contacts of false positives as they don't make any contacts in InfectSweep
							}
						}
					}
					else if (P.FindContactsOfDCTContacts)
					{
						//check every day to see if contacts become index cases - but they have to be infectious. Otherwise we could set the trigger time and cause their contacts to be traced when they are not being traced themselves.
						if ((Hosts[contact].index_case_dct == 0) && ((abs(Hosts[contact].inf) == 2) || (Hosts[contact].inf == -1)))
							//if ((Hosts[contact].dct_test_time == ts) && (Hosts[contact].index_case_dct == 0) && ((abs(Hosts[contact].inf) == 2) || (Hosts[contact].inf == -1)))
						{
							//set them to be an index case
							Hosts[contact].index_case_dct = 1;
							//set trigger time to pick up their contacts in the next time step
							Hosts[contact].dct_trigger_time = ts + 1; //added the +1 here so that if there are no delays, the contacts will still get picked up correctly
							//if they are asymptomatic, i.e. specifically if they have inf flag 2, call DoDetectedCase in order to trigger HQ and PC too.
							if (Hosts[contact].inf == 2)
							{
								DoDetectedCase(contact, t, ts, tn);
								Hosts[contact].detected = 1; Hosts[contact].detected_time = ts;
							}
						}
					}

					//now remove hosts who have reached the end of their isolation time
					if (Hosts[contact].dct_end_time == ts)
					{
						//stop contact tracing this host
						Hosts[contact].digitalContactTraced = 0;
						//remove index_case_dct flag to 0;
						if (Hosts[contact].index_case_dct)
						{
							Hosts[contact].index_case_dct = 0;
							//Hosts[contact].dct_trigger_time = USHRT_MAX - 1;
						}

						//remove from list
						//k = contact;
						AdUnits[i].dct[j] = AdUnits[i].dct[AdUnits[i].ndct - 1];
						AdUnits[i].dct[AdUnits[i].ndct - 1] = contact;
						AdUnits[i].ndct--;
					}
					else
					{
						j++;
					}
				}
			}
		}
	}
}

int TreatSweep(double t)
{
	///// function loops over microcells to decide which cells are treated (either with treatment, vaccine, social distancing, movement restrictions etc.)

	int f, f1, f2, f3, f4; //// various fail conditions. Used for other things
	int nckwp;

	//// time steps
	unsigned short int ts;		////  time-step now.
	unsigned short int tstf;	////  time-step treatment finish
	unsigned short int tstb;	////  time-step treatment begin
	unsigned short int tsvb;	////  time-step vaccination begin
	unsigned short int tspf;	////  time-step place closure finish
	unsigned short int tsmb;	////  time-step movement restriction begin
	unsigned short int tsmf;	////  time-step movement restriction finish
	unsigned short int tssdf;	////  time-step social distancing finish
	unsigned short int tskwpf;	////  time-step key worker place closure finish
	int global_trig;
	double r;

	ts = (unsigned short int) (P.TimeStepsPerDay * t);
	f = f1 = 0;
	if (P.DoGlobalTriggers)
	{
		if (P.DoPerCapitaTriggers)
			global_trig = (int)floor(((double)State.trigDC) * P.GlobalIncThreshPop / ((double)P.PopSize));
		else
			global_trig = State.trigDC;
	}
	else
		global_trig = 0;

	///// block loops over places and determines whom to prophylactically treat
	if ((P.DoPlaces) && (t >= P.TreatTimeStart) && (t < P.TreatTimeStart + P.TreatPlaceGeogDuration) && (State.cumT < P.TreatMaxCourses))
	{
		tstf = (unsigned short int) (P.TimeStepsPerDay * (t + P.TreatDelayMean + P.TreatProphCourseLength));

#pragma omp parallel for private(f) reduction(+:f1) schedule(static,1) default(none) \
			shared(P, StateT, Places, Hosts, ts, tstf)
		for (int i = 0; i < P.NumThreads; i++)
			for (int j = 0; j < P.PlaceTypeNum; j++)
			{
				for (int k = 0; k < StateT[i].np_queue[j]; k++)
				{
					int l = StateT[i].p_queue[j][k];
					if (P.DoPlaceGroupTreat)
					{
						f = StateT[i].pg_queue[j][k];
						for (int m = ((int)Places[j][l].group_start[f]); m < ((int)(Places[j][l].group_start[f] + Places[j][l].group_size[f])); m++)
						{
							/*							if((Places[j][l].members[m]<0)||(Places[j][l].members[m]>P.PopSize-1))
															fprintf(stderr,"\n*** npq=%i gn=%i h=%i m=%i j=%i l=%i f=%i s=%i n=%i ***\n",
																StateT[i].np_queue[j],
																Places[j][l].n,
																Places[j][l].members[m],
																m,j,l,f,
																(int) Places[j][l].group_start[f],
																(int) Places[j][l].group_size[f]);
														else
							*/
							if ((!HOST_TO_BE_TREATED(Places[j][l].members[m])) && ((P.TreatPlaceTotalProp[j] == 1) || (ranf_mt(i) < P.TreatPlaceTotalProp[j])))
								DoProph(Places[j][l].members[m], ts, i);
						}
					}
					else
					{
						if ((Places[j][l].treat) && (!PLACE_TREATED(j, l)))
						{
							f1 = 1;
							Places[j][l].treat_end_time = tstf;
							for (int m = 0; m < Places[j][l].n; m++)
								if (!HOST_TO_BE_TREATED(Places[j][l].members[m]))
								{
									if ((P.TreatPlaceTotalProp[j] == 1) || (ranf_mt(i) < P.TreatPlaceTotalProp[j]))
										DoProph(Places[j][l].members[m], ts, i);
								}
						}
						Places[j][l].treat = 0;
					}
				}
				StateT[i].np_queue[j] = 0;
			}
	}

	///// block vaccinates everyone in mass vaccination queue. Don't know why loop is done twice (although State.mvacc_cum is reset at end so will relate to that)
	if ((P.DoMassVacc) && (t >= P.VaccTimeStart))
		for (int j = 0; j < 2; j++)
		{
			int m = (int)P.VaccMaxCourses;
			if (m > State.n_mvacc) m = State.n_mvacc;
#pragma omp parallel for schedule(static,1000) default(none) \
				shared(State, m, ts)
			for (int i = State.mvacc_cum; i < m; i++)
				DoVacc(State.mvacc_queue[i], ts);
			State.mvacc_cum = m;
		}
	if ((t >= P.TreatTimeStart) || (t >= P.VaccTimeStartGeo) || (t >= P.PlaceCloseTimeStart) || (t >= P.MoveRestrTimeStart) || (t >= P.SocDistTimeStart) || (t >= P.KeyWorkerProphTimeStart)) //changed this to start time geo
	{
		tstf = (unsigned short int) (P.TimeStepsPerDay * (t + P.TreatProphCourseLength) - 1);
		tstb = (unsigned short int) (P.TimeStepsPerDay * (t + P.TreatDelayMean));
		tsvb = (unsigned short int) (P.TimeStepsPerDay * (t + P.VaccDelayMean));
		tspf = (unsigned short int) ceil(P.TimeStepsPerDay * (t + P.PlaceCloseDelayMean + P.PlaceCloseDuration));
		tsmf = (unsigned short int) ceil(P.TimeStepsPerDay * (t + P.MoveRestrDuration));
		tsmb = (unsigned short int) floor(P.TimeStepsPerDay * (t + P.MoveDelayMean));
		tssdf = (unsigned short int) ceil(P.TimeStepsPerDay * (t + P.SocDistDurationCurrent));
		tskwpf = (unsigned short int) ceil(P.TimeStepsPerDay * (t + P.KeyWorkerProphRenewalDuration));
		nckwp = (int)ceil(P.KeyWorkerProphDuration / P.TreatProphCourseLength);

#pragma omp parallel for private(f2,f3,f4,r) reduction(+:f) schedule(static,1) default(none) \
			shared(t, P, Hosts, Mcells, McellLookup, AdUnits, State, global_trig, ts, tstf, tstb, tsvb, tspf, tsmf, tsmb, tssdf, tskwpf, nckwp)
		for (int tn = 0; tn < P.NumThreads; tn++)
			for (int bs = tn; bs < P.NMCP; bs += P.NumThreads) //// loop over populated microcells
			{
				int b = (int)(McellLookup[bs] - Mcells); //// microcell number
				int adi = (P.DoAdUnits) ? Mcells[b].adunit : -1;
				int ad = (P.DoAdUnits) ? AdUnits[adi].id : 0;

					//// Code block goes through various types of treatments/interventions (vaccination/movement restrictions etc.),
					//// assesses whether various triggers (counts) are over a certain threshold, (specified in ReadParams)
					//// and then implements those treatments by setting various flags (i.e. .treat/ .vacc etc.) by microcell.
					//// Further, this block assigns all microcells that are within this admin unit (and around this microcell) to be treated, using the flags set to avoid duplication.



					//// **** //// **** //// **** //// **** //// **** //// **** //// **** //// **** //// **** //// **** //// **** //// ****
					//// **** //// **** //// **** //// **** TREATMENT
					//// **** //// **** //// **** //// **** //// **** //// **** //// **** //// ****

					if ((Mcells[b].treat == 2) && (ts >= Mcells[b].treat_end_time))
					{
						f = 1;
						Mcells[b].treat = 0;
					}
					if ((Mcells[b].treat == 1) && (ts >= Mcells[b].treat_start_time))
					{
						f = 1;
						Mcells[b].treat = 2;
						Mcells[b].treat_trig = 0;
						Mcells[b].treat_end_time = tstf;
						for (int i = 0; i < Mcells[b].n; i++)
						{
							int l = Mcells[b].members[i];
							if ((!HOST_TO_BE_TREATED(l)) && ((P.TreatPropRadial == 1) || (ranf_mt(tn) < P.TreatPropRadial)))
								DoProphNoDelay(l, ts, tn, 1);
						}
					}
					if (P.DoGlobalTriggers)
						f2 = (global_trig >= P.TreatCellIncThresh);
					else if (P.DoAdminTriggers)
					{
						int trig_thresh = (P.DoPerCapitaTriggers) ? ((int)ceil(((double)(AdUnits[adi].n * P.TreatCellIncThresh)) / P.IncThreshPop)) : (int)P.TreatCellIncThresh;
						f2 = (State.trigDC_adunit[adi] > trig_thresh);
					}
					else
					{
						int trig_thresh = (P.DoPerCapitaTriggers) ? ((int)ceil(((double)(Mcells[b].n * P.TreatCellIncThresh)) / P.IncThreshPop)) : (int)P.TreatCellIncThresh;
						f2 = (Mcells[b].treat_trig >= trig_thresh);
					}
					if ((t >= P.TreatTimeStart) && (Mcells[b].treat == 0) && (f2) && (P.TreatRadius2 > 0))
					{
						int minx = (b / P.nmch);
						int miny = (b % P.nmch);
						int k = b;
						int maxx = 0;
						int i, j, m, l;
						i = j = m = f2 = 0;
						l = f3 = 1;
						if ((!P.TreatByAdminUnit) || (ad > 0))
						{
							int ad2 = ad / P.TreatAdminUnitDivisor;
							do
							{
								if ((minx >= 0) && (minx < P.nmcw) && (miny >= 0) && (miny < P.nmch))
								{
									if (P.TreatByAdminUnit)
										f4 = (AdUnits[Mcells[k].adunit].id / P.TreatAdminUnitDivisor == ad2);
									else
										f4 = ((r = dist2_mm(Mcells + b, Mcells + k)) < P.TreatRadius2);
									if (f4)
									{
										f = f2 = 1;
										if ((Mcells[k].n > 0) && (Mcells[k].treat == 0))
										{
											Mcells[k].treat_start_time = tstb;
											Mcells[k].treat = 1;
											maxx += Mcells[k].n;
										}
									}
								}
								if (j == 0)
									minx = minx + 1;
								else if (j == 1)
									miny = miny - 1;
								else if (j == 2)
									minx = minx - 1;
								else if (j == 3)
									miny = miny + 1;
								m = (m + 1) % l;
								if (m == 0)
								{
									j = (j + 1) % 4;
									i = (i + 1) % 2;
									if (i == 0) l++;
									if (j == 1) { f3 = f2; f2 = 0; }
								}
								k = ((minx + P.nmcw) % P.nmcw) * P.nmch + (miny + P.nmch) % P.nmch;
							} while ((f3) && (maxx < P.TreatMaxCoursesPerCase));
						}
					}


					//// **** //// **** //// **** //// **** //// **** //// **** //// **** //// **** //// **** //// **** //// **** //// ****
					//// **** //// **** //// **** //// **** VACCINATION
					//// **** //// **** //// **** //// **** //// **** //// **** //// **** //// ****


					//// vaccinates proportion VaccProp of people in microcell (or at least adds them to geovacc_queue).
					if ((Mcells[b].vacc == 1) && (ts >= Mcells[b].vacc_start_time))
					{
						f = 1;
						Mcells[b].vacc_trig = 0;
						//if(State.cumVG+P.NumThreads*Mcells[b].n<P.VaccMaxCourses) //changed to VG - commented this out for now, we'll add everyone to queues and deal with the number of doses available in the vaccination function
						{
							for (int i = 0; i < Mcells[b].n; i++)
							{
								int l = Mcells[b].members[i];
								//#pragma omp critical (state_cumV_daily) //added this
								if (((P.VaccProp == 1) || (ranf_mt(tn) < P.VaccProp)))
								{
									//add to the queue
									DoVaccNoDelay(l,ts);
								}
							}
							Mcells[b].vacc = 2;
						}
					}
					if (P.DoGlobalTriggers)
						f2 = (global_trig >= P.VaccCellIncThresh);
					else if (P.DoAdminTriggers)
					{
						int trig_thresh = (P.DoPerCapitaTriggers) ? ((int)ceil(((double)(AdUnits[adi].n * P.VaccCellIncThresh)) / P.IncThreshPop)) : (int)P.VaccCellIncThresh;
						f2 = (State.trigDC_adunit[adi] > trig_thresh);
					}
					else
					{
						int trig_thresh = (P.DoPerCapitaTriggers) ? ((int)ceil(((double)(Mcells[b].n * P.VaccCellIncThresh)) / P.IncThreshPop)) : (int)P.VaccCellIncThresh;
						f2 = (Mcells[b].treat_trig >= trig_thresh);
					}
					if ((!P.DoMassVacc) && (P.VaccRadius2 > 0) && (t >= P.VaccTimeStartGeo) && (Mcells[b].vacc == 0) && (f2)) //changed from VaccTimeStart to VaccTimeStarGeo
					{
						int minx = (b / P.nmch);
						int miny = (b % P.nmch);
						int k = b;
						int i, j, l, m;
						i = j = m = f2 = 0;
						l = f3 = 1;
						if ((!P.VaccByAdminUnit) || (ad > 0))
						{
							int ad2 = ad / P.VaccAdminUnitDivisor;
							do
							{
								if ((minx >= 0) && (minx < P.nmcw) && (miny >= 0) && (miny < P.nmch))
								{
									if (P.VaccByAdminUnit)
									{
										f4 = (AdUnits[Mcells[k].adunit].id / P.VaccAdminUnitDivisor == ad2);
										r = 1e20;
									}
									else
										f4 = ((r = dist2_mm(Mcells + b, Mcells + k)) < P.VaccRadius2);
									if (f4)
									{
										f = f2 = 1;
										if (r < P.VaccMinRadius2)
											Mcells[k].vacc = 3;
										else if ((Mcells[k].n > 0) && (Mcells[k].vacc == 0))
										{
											Mcells[k].vacc_start_time = tsvb;
											Mcells[k].vacc = 1;
										}
									}
								}
								if (j == 0)
									minx = minx + 1;
								else if (j == 1)
									miny = miny - 1;
								else if (j == 2)
									minx = minx - 1;
								else if (j == 3)
									miny = miny + 1;
								m = (m + 1) % l;
								if (m == 0)
								{
									j = (j + 1) % 4;
									i = (i + 1) % 2;
									if (i == 0) l++;
									if (j == 1) { f3 = f2; f2 = 0; }
								}
								k = ((minx + P.nmcw) % P.nmcw) * P.nmch + (miny + P.nmch) % P.nmch;
							} while (f3);
						}
					}

					//// **** //// **** //// **** //// **** //// **** //// **** //// **** //// **** //// **** //// **** //// **** //// ****
					//// **** //// **** //// **** //// **** PLACE CLOSURE
					//// **** //// **** //// **** //// **** //// **** //// **** //// **** //// ****


					///// note that here f2 bool asks whether trigger lower than stop threshold. A few blocks down meaning changes to almost the opposite: asking whether trigger has exceeded threshold in order to close places for first time.
					if (P.DoGlobalTriggers)
						f2 = (global_trig < P.PlaceCloseCellIncStopThresh);
					else if (P.DoAdminTriggers)
					{
						int trig_thresh = (P.DoPerCapitaTriggers) ? ((int)ceil(((double)(AdUnits[adi].n * P.PlaceCloseCellIncStopThresh)) / P.IncThreshPop)) : P.PlaceCloseCellIncStopThresh;
						f2 = (State.trigDC_adunit[adi] < trig_thresh);
					}
					else
					{
						int trig_thresh = (P.DoPerCapitaTriggers) ? ((int)ceil(((double)(Mcells[b].n * P.PlaceCloseCellIncStopThresh)) / P.IncThreshPop)) : P.PlaceCloseCellIncStopThresh;
						f2 = (Mcells[b].treat_trig < trig_thresh);
					}
					if ((Mcells[b].placeclose == 2) && ((f2) || (ts >= Mcells[b].place_end_time))) //// if place closure has started, the places in this microcell are closed, and either stop threshold has been reached or place_end_time has passed, go through block
					{
						f = 1;
						Mcells[b].placeclose = P.DoPlaceCloseOnceOnly;
						Mcells[b].place_end_time = ts;
						Mcells[b].place_trig = 0;
						if (f2)
						{
							for (int j2 = 0; j2 < P.PlaceTypeNum; j2++)
								if (j2 != P.HotelPlaceType)
									for (int i2 = 0; i2 < Mcells[b].np[j2]; i2++)
										DoPlaceOpen(j2, Mcells[b].places[j2][i2], ts, tn);
						}
					}


					if ((P.DoPlaces) && (t >= P.PlaceCloseTimeStart) && (Mcells[b].placeclose == 0))
					{
						///// note that here f2 bool asks whether trigger has exceeded threshold in order to close places for first time.A few blocks up meaning was almost the opposite: asking whether trigger lower than stop threshold.

						if (P.DoGlobalTriggers)
						{
							f2 = (global_trig >= P.PlaceCloseCellIncThresh);
						}
						else if (P.DoAdminTriggers)
						{
							int trig_thresh = (P.DoPerCapitaTriggers) ? ((int)ceil(((double)(AdUnits[adi].n * P.PlaceCloseCellIncThresh)) / P.IncThreshPop)) : P.PlaceCloseCellIncThresh;
							f2 = (State.trigDC_adunit[adi] > trig_thresh);
						}
						else
						{
							int trig_thresh = (P.DoPerCapitaTriggers) ? ((int)ceil(((double)(Mcells[b].n * P.PlaceCloseCellIncThresh)) / P.IncThreshPop)) : P.PlaceCloseCellIncThresh;
							f2 = (Mcells[b].treat_trig >= trig_thresh);
						}
						if (((P.PlaceCloseByAdminUnit) && (AdUnits[Mcells[b].adunit].place_close_trig < USHRT_MAX - 1)
							&& (((double)AdUnits[Mcells[b].adunit].place_close_trig) / ((double)AdUnits[Mcells[b].adunit].NP) > P.PlaceCloseAdunitPropThresh))
							|| ((!P.PlaceCloseByAdminUnit) && (f2)))
						{
							//							if(P.PlaceCloseByAdminUnit) AdUnits[Mcells[b].adunit].place_close_trig=USHRT_MAX-1; // This means schools only close once
							int interventionFlag; //added this as a way to help filter out when interventions start
							interventionFlag = 1;
							if ((P.DoInterventionDelaysByAdUnit)&&((t <= AdUnits[Mcells[b].adunit].PlaceCloseTimeStart) || (t >= (AdUnits[Mcells[b].adunit].PlaceCloseTimeStart + AdUnits[Mcells[b].adunit].PlaceCloseDuration))))
									interventionFlag = 0;

							if ((interventionFlag == 1)&&((!P.PlaceCloseByAdminUnit) || (ad > 0)))
							{
								int ad2 = ad / P.PlaceCloseAdminUnitDivisor;
								if ((Mcells[b].n > 0) && (Mcells[b].placeclose == 0))
								{
									//if doing intervention delays and durations by admin unit based on global triggers
									if (P.DoInterventionDelaysByAdUnit)
										Mcells[b].place_end_time = (unsigned short int) ceil(P.TimeStepsPerDay * (t + P.PlaceCloseDelayMean + AdUnits[Mcells[b].adunit].PlaceCloseDuration));
									else
										Mcells[b].place_end_time = tspf;
									Mcells[b].place_trig = 0;
									Mcells[b].placeclose = 2;
									for (int j2 = 0; j2 < P.PlaceTypeNum; j2++)
										if (j2 != P.HotelPlaceType)
											for (int i2 = 0; i2 < Mcells[b].np[j2]; i2++)
												DoPlaceClose(j2, Mcells[b].places[j2][i2], ts, tn, 1);
								}
							}
						}
					}


					//// **** //// **** //// **** //// **** //// **** //// **** //// **** //// **** //// **** //// **** //// **** //// ****
					//// **** //// **** //// **** //// **** MOVEMENT RESTRICTIONS
					//// **** //// **** //// **** //// **** //// **** //// **** //// **** //// ****

					if ((Mcells[b].moverest == 2) && (ts >= Mcells[b].move_end_time))
					{
						f = 1;
						Mcells[b].moverest = P.DoMoveRestrOnceOnly;
					}
					if ((Mcells[b].moverest == 1) && (ts >= Mcells[b].move_start_time))
					{
						f = 1;
						Mcells[b].moverest = 2;
						Mcells[b].move_trig = 0;
						Mcells[b].move_end_time = tsmf;
					}
					if (P.DoGlobalTriggers)
						f2 = (global_trig >= P.MoveRestrCellIncThresh);
					else if (P.DoAdminTriggers)
					{
						int trig_thresh = (P.DoPerCapitaTriggers) ? ((int)ceil(((double)(AdUnits[adi].n * P.MoveRestrCellIncThresh)) / P.IncThreshPop)) : P.MoveRestrCellIncThresh;
						f2 = (State.trigDC_adunit[adi] > trig_thresh);
					}
					else
					{
						int trig_thresh = (P.DoPerCapitaTriggers) ? ((int)ceil(((double)(Mcells[b].n * P.MoveRestrCellIncThresh)) / P.IncThreshPop)) : P.MoveRestrCellIncThresh;
						f2 = (Mcells[b].treat_trig >= trig_thresh);
					}

					if ((t >= P.MoveRestrTimeStart) && (Mcells[b].moverest == 0) && (f2))
					{
						int minx = (b / P.nmch);
						int miny = (b % P.nmch);
						int k = b;
						int i, j, l, m;
						i = j = m = f2 = 0;
						l = f3 = 1;
						if ((!P.MoveRestrByAdminUnit) || (ad > 0))
						{
							int ad2 = ad / P.MoveRestrAdminUnitDivisor;
							do
							{
								if ((minx >= 0) && (minx < P.nmcw) && (miny >= 0) && (miny < P.nmch))
								{
									if (P.MoveRestrByAdminUnit)
										f4 = (AdUnits[Mcells[k].adunit].id / P.MoveRestrAdminUnitDivisor == ad2);
									else
										f4 = ((r = dist2_mm(Mcells + b, Mcells + k)) < P.MoveRestrRadius2);
									if (f4)
									{
										f = f2 = 1;
										if ((Mcells[k].n > 0) && (Mcells[k].moverest == 0))
										{
											Mcells[k].move_start_time = tsmb;
											Mcells[k].moverest = 1;
										}
									}
								}
								if (j == 0)
									minx = minx + 1;
								else if (j == 1)
									miny = miny - 1;
								else if (j == 2)
									minx = minx - 1;
								else if (j == 3)
									miny = miny + 1;
								m = (m + 1) % l;
								if (m == 0)
								{
									j = (j + 1) % 4;
									i = (i + 1) % 2;
									if (i == 0) l++;
									if (j == 1) { f3 = f2; f2 = 0; }
								}
								k = ((minx + P.nmcw) % P.nmcw) * P.nmch + (miny + P.nmch) % P.nmch;
							} while (f3);
						}
					}

					//// **** //// **** //// **** //// **** //// **** //// **** //// **** //// **** //// **** //// **** //// **** //// ****
					//// **** //// **** //// **** //// **** SOCIAL DISTANCING
					//// **** //// **** //// **** //// **** //// **** //// **** //// **** //// ****


					if (P.DoGlobalTriggers)
						f2 = (global_trig < P.SocDistCellIncStopThresh);
					else if (P.DoAdminTriggers)
					{
						int trig_thresh = (P.DoPerCapitaTriggers) ? ((int)ceil(((double)(AdUnits[adi].n * P.SocDistCellIncStopThresh)) / P.IncThreshPop)) : P.SocDistCellIncStopThresh;
						f2 = (State.trigDC_adunit[adi] < trig_thresh);
					}
					else
					{
						int trig_thresh = (P.DoPerCapitaTriggers) ? ((int)ceil(((double)(Mcells[b].n * P.SocDistCellIncStopThresh)) / P.IncThreshPop)) : P.SocDistCellIncStopThresh;
						f2 = (Mcells[b].treat_trig < trig_thresh);
					}

					//// if: policy of social distancing has started AND this microcell cell has been labelled to as undergoing social distancing, AND either trigger not reached (note definition of f2 changes in next few lines) or end time has passed.
					if ((t >= P.SocDistTimeStart) && (Mcells[b].socdist == 2) && ((f2) || (ts >= Mcells[b].socdist_end_time)))
					{
						f = 1;
						Mcells[b].socdist = P.DoSocDistOnceOnly; //// i.e. if P.DoSocDistOnceOnly set to false, socdist set to 0 here, hence will be picked up upon some subsequent call to TreatSweep if required trigger passes threshold.
						Mcells[b].socdist_trig = 0;	//// reset trigger
						Mcells[b].socdist_end_time = ts; //// record end time.
					}
					if (P.DoGlobalTriggers)
						f2 = (global_trig >= P.SocDistCellIncThresh);
					else if (P.DoAdminTriggers)
					{
						int trig_thresh = (P.DoPerCapitaTriggers) ? ((int)ceil(((double)(AdUnits[adi].n * P.SocDistCellIncThresh)) / P.IncThreshPop)) : P.SocDistCellIncThresh;
						f2 = (State.trigDC_adunit[adi] >= trig_thresh);
					}
					else
					{
						int trig_thresh = (P.DoPerCapitaTriggers) ? ((int)ceil(((double)(Mcells[b].n * P.SocDistCellIncThresh)) / P.IncThreshPop)) : P.SocDistCellIncThresh;
						f2 = (Mcells[b].treat_trig >= trig_thresh);
					}
					if ((t >= P.SocDistTimeStart) && (Mcells[b].socdist == 0) && (f2))
					{
						//some code to try and deal with intervention delays and durations by admin unit based on global triggers
						int interventionFlag; //added this as a way to help filter out when interventions start
						interventionFlag = 1;

						if (P.DoInterventionDelaysByAdUnit)
							if ((t <= AdUnits[Mcells[b].adunit].SocialDistanceTimeStart) ||
								(t >= (AdUnits[Mcells[b].adunit].SocialDistanceTimeStart + AdUnits[Mcells[b].adunit].SocialDistanceDuration))) //// i.e. if outside window of social distancing for this admin unit.
								interventionFlag = 0;

						if (interventionFlag == 1)
							if ((Mcells[b].n > 0) && (Mcells[b].socdist == 0)) //// if microcell populated and not currently undergoing social distancing
							{
								Mcells[b].socdist = 2; //// update flag to denote that cell is undergoing social distancing
								Mcells[b].socdist_trig = 0; /// reset trigger
								//// set (admin-specific) social distancing end time.
								if (P.DoInterventionDelaysByAdUnit)
									Mcells[b].socdist_end_time = (unsigned short int) ceil(P.TimeStepsPerDay * (t + AdUnits[Mcells[b].adunit].SocialDistanceDuration));
								else
									Mcells[b].socdist_end_time = tssdf;
							}
					}


					//// **** //// **** //// **** //// **** //// **** //// **** //// **** //// **** //// **** //// **** //// **** //// ****
					//// **** //// **** //// **** //// **** KEY-WORKER PROPHYLAXIS
					//// **** //// **** //// **** //// **** //// **** //// **** //// **** //// ****

					if ((Mcells[b].keyworkerproph == 2) && (ts >= Mcells[b].keyworkerproph_end_time))
					{
						f = 1;
						Mcells[b].keyworkerproph = P.DoKeyWorkerProphOnceOnly;
					}
					if (P.DoGlobalTriggers)
						f2 = (global_trig >= P.KeyWorkerProphCellIncThresh);
					else if (P.DoAdminTriggers)
					{
						int trig_thresh = (P.DoPerCapitaTriggers) ? ((int)ceil(((double)(AdUnits[adi].n * P.KeyWorkerProphCellIncThresh)) / P.IncThreshPop)) : P.KeyWorkerProphCellIncThresh;
						f2 = (State.trigDC_adunit[adi] > trig_thresh);
					}
					else
					{
						int trig_thresh = (P.DoPerCapitaTriggers) ? ((int)ceil(((double)(Mcells[b].n * P.KeyWorkerProphCellIncThresh)) / P.IncThreshPop)) : P.KeyWorkerProphCellIncThresh;
						f2 = (Mcells[b].treat_trig >= trig_thresh);
					}
					if ((P.DoPlaces) && (t >= P.KeyWorkerProphTimeStart) && (Mcells[b].keyworkerproph == 0) && (f2))
					{
						int minx = (b / P.nmch);
						int miny = (b % P.nmch);
						int k = b;
						int i, j, l, m;
						i = j = m = f2 = 0;
						l = f3 = 1;
						do
						{
							if ((minx >= 0) && (minx < P.nmcw) && (miny >= 0) && (miny < P.nmch))
								if (dist2_mm(Mcells + b, Mcells + k) < P.KeyWorkerProphRadius2)
								{
									f = f2 = 1;
									if ((Mcells[k].n > 0) && (Mcells[k].keyworkerproph == 0))
									{
										Mcells[k].keyworkerproph = 2;
										Mcells[k].keyworkerproph_trig = 0;
										Mcells[k].keyworkerproph_end_time = tskwpf;
										for (int i2 = 0; i2 < Mcells[k].n; i2++)
										{
											int j2 = Mcells[k].members[i2];
											if ((Hosts[j2].keyworker) && (!HOST_TO_BE_TREATED(j2)))
												DoProphNoDelay(j2, ts, tn, nckwp);
										}
									}
								}
							if (j == 0)
								minx = minx + 1;
							else if (j == 1)
								miny = miny - 1;
							else if (j == 2)
								minx = minx - 1;
							else if (j == 3)
								miny = miny + 1;
							m = (m + 1) % l;
							if (m == 0)
							{
								j = (j + 1) % 4;
								i = (i + 1) % 2;
								if (i == 0) l++;
								if (j == 1) { f3 = f2; f2 = 0; }
							}
							k = ((minx + P.nmcw) % P.nmcw) * P.nmch + (miny + P.nmch) % P.nmch;
						} while (f3);
					}

			}
		for (int i = 0; i < P.NumThreads; i++)
		{
			State.cumT += StateT[i].cumT;
			State.cumTP += StateT[i].cumTP;
			State.cumUT += StateT[i].cumUT;
			//State.cumV+=StateT[i].cumV;
			StateT[i].cumT = StateT[i].cumUT = StateT[i].cumTP = 0; //StateT[i].cumV=0;
		}
	}
	f += f1;


	return (f > 0);
}<|MERGE_RESOLUTION|>--- conflicted
+++ resolved
@@ -326,16 +326,13 @@
 						int l = Households[si->hh].FirstPerson;
 						int m = l + Households[si->hh].nh;
 						s3 = hbeta * CalcHouseInf(ci, ts);
+            
 						f = 0;
-<<<<<<< HEAD
-						for (i3 = l; (i3 < m) && (!f); i3++) //// loop over people in household
-							for (i2 = 0; (i2 < P.PlaceTypeNum) && (!f); i2++) //// loop over place types
+						for (int i3 = l; (i3 < m) && (!f); i3++) //// loop over people in household
+							for (int i2 = 0; (i2 < P.PlaceTypeNum) && (!f); i2++) //// loop over place types
 								if (Hosts[i3].PlaceLinks[i2] >= 0) //// if person in household has any sort of link to place type
 									f = ((PLACE_CLOSED(i2, Hosts[i3].PlaceLinks[i2]))&&(HOST_ABSENT(i3)));
-=======
-						for (int i3 = l; (i3 < m) && (!f); i3++) //// loop over people in household
-							f = HOST_ABSENT(i3);
->>>>>>> 616d75ac
+            
 						if (f) { s3 *= P.PlaceCloseHouseholdRelContact; }/* NumPCD++;}*/ //// if people in your household are absent from places, person si/ci is more infectious to them, as they spend more time at home.
 						for (int i3 = l; i3 < m; i3++) //// loop over all people in household (note goes from l to m - 1)
 							if ((Hosts[i3].inf == InfStat_Susceptible) && (!Hosts[i3].Travelling)) //// if people in household uninfected/susceptible and not travelling
@@ -764,21 +761,11 @@
 						{
 							if ((P.HolidayEffect[j] < 1) && ((P.HolidayEffect[j] == 0) || (ranf_mt(tn) >= P.HolidayEffect[j])))
 							{
-<<<<<<< HEAD
-								l = (int)(ht * P.TimeStepsPerDay);
-								if (Places[j][k].close_start_time > l) Places[j][k].close_start_time = (unsigned short) l;
-								b = (int)((ht + P.HolidayDuration[i]) * P.TimeStepsPerDay);
-								if (Places[j][k].close_end_time < b) Places[j][k].close_end_time = (unsigned short) b;
-								for (ci = 0; ci < Places[j][k].n;ci++)
-=======
 								int l = (int)(ht * P.TimeStepsPerDay);
-								if (Places[j][k].close_start_time > l)
-									Places[j][k].close_start_time = (unsigned short) l;
+								if (Places[j][k].close_start_time > l)  Places[j][k].close_start_time = (unsigned short) l;
 								int b = (int)((ht + P.HolidayDuration[i]) * P.TimeStepsPerDay);
-								if (Places[j][k].close_end_time < b)
-									Places[j][k].close_end_time = (unsigned short) b;
+								if (Places[j][k].close_end_time < b)	  Places[j][k].close_end_time = (unsigned short) b;
 								for (int ci = 0; ci < Places[j][k].n; ci++)
->>>>>>> 616d75ac
 								{
 									if (Hosts[Places[j][k].members[ci]].absent_start_time > l) Hosts[Places[j][k].members[ci]].absent_start_time = (unsigned short)l;
 									if (Hosts[Places[j][k].members[ci]].absent_stop_time < b) Hosts[Places[j][k].members[ci]].absent_stop_time = (unsigned short)b;
