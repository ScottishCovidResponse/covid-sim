--- conflicted
+++ resolved
@@ -1509,7 +1509,7 @@
 		if (!GetInputParameter2(ParamFile_dat, PreParamFile_dat, "Proportion of places remaining open after closure by place type", "%lf", (void*)P.PlaceCloseEffect, P.PlaceTypeNum, 1, 0))
 			for (i = 0; i < NUM_PLACE_TYPES; i++) P.PlaceCloseEffect[i] = 1;
 		if (!GetInputParameter2(ParamFile_dat, PreParamFile_dat, "Proportional attendance after closure by place type", "%lf", (void*)P.PlaceClosePropAttending, P.PlaceTypeNum, 1, 0))
-			for (i = 0; i < NUM_PLACE_TYPES; i++) P.PlaceClosePropAttending[i] = 0;		
+			for (i = 0; i < NUM_PLACE_TYPES; i++) P.PlaceClosePropAttending[i] = 0;
 	}
 	if (P.DoHouseholds)
 		if (!GetInputParameter2(ParamFile_dat, PreParamFile_dat, "Relative household contact rate after closure", "%lf", (void*)& P.PlaceCloseHouseholdRelContact, 1, 1, 0)) P.PlaceCloseHouseholdRelContact = 1;
@@ -2528,39 +2528,9 @@
 	}
 	nim = 0;
 
-<<<<<<< HEAD
-#pragma omp parallel for private(k) schedule(static,10000)
-	for (k = 0; k < P.PopSize; k++)
-	{
-		Hosts[k].absent_start_time = USHRT_MAX - 1;
-		Hosts[k].absent_stop_time = 0;
-		if (P.DoAirports) Hosts[k].PlaceLinks[P.HotelPlaceType] = -1;
-		Hosts[k].vacc_start_time = Hosts[k].treat_start_time = Hosts[k].quar_start_time = Hosts[k].isolation_start_time = Hosts[k].absent_start_time = Hosts[k].dct_start_time = Hosts[k].dct_trigger_time = USHRT_MAX - 1;
-		Hosts[k].treat_stop_time = Hosts[k].absent_stop_time = Hosts[k].dct_end_time = 0;
-		Hosts[k].quar_comply = 2;
-		Hosts[k].susc = (P.DoPartialImmunity)?(1.0- P.InitialImmunity[HOST_AGE_GROUP(k)]):1.0;
-		Hosts[k].to_die = 0;
-		Hosts[k].Travelling = 0;
-		Hosts[k].detected = 0; //set detected to zero initially: ggilani - 19/02/15
-		Hosts[k].detected_time = 0;
-		Hosts[k].digitalContactTraced = 0;
-		Hosts[k].inf = InfStat_Susceptible;
-		Hosts[k].num_treats = 0;
-		Hosts[k].latent_time = Hosts[k].recovery_or_death_time = 0; //also set hospitalisation time to zero: ggilani 28/10/2014
-		Hosts[k].infector = -1;
-		Hosts[k].infect_type = 0;
-		Hosts[k].index_case_dct = 0;
-		if (P.DoSeverity)
-		{
-			Hosts[k].SARI_time = USHRT_MAX - 1; //// think better to set to initialize to maximum possible value, but keep this way for now.
-			Hosts[k].Critical_time = USHRT_MAX - 1;
-			Hosts[k].RecoveringFromCritical_time = USHRT_MAX - 1;
-			Hosts[k].Severity_Current = Severity_Asymptomatic;
-			Hosts[k].Severity_Final = Severity_Asymptomatic;
-=======
 #pragma omp parallel for private(tn,k) schedule(static,1)
 	for (tn = 0; tn < P.NumThreads; tn++)
-		for (k = tn; k < P.N; k+= P.NumThreads)
+		for (k = tn; k < P.PopSize; k+= P.NumThreads)
 		{
 			Hosts[k].absent_start_time = USHRT_MAX - 1;
 			Hosts[k].absent_stop_time = 0;
@@ -2574,7 +2544,6 @@
 			Hosts[k].detected = 0; //set detected to zero initially: ggilani - 19/02/15
 			Hosts[k].detected_time = 0;
 			Hosts[k].digitalContactTraced = 0;
->>>>>>> 60da1ecf
 			Hosts[k].inf = InfStat_Susceptible;
 			Hosts[k].num_treats = 0;
 			Hosts[k].latent_time = Hosts[k].recovery_or_death_time = 0; //also set hospitalisation time to zero: ggilani 28/10/2014
@@ -3059,21 +3028,15 @@
 		for (t2 = t; t2 <= t + MAX_TRAVEL_TIME; t2 += P.TimeStep)
 			TravelReturnSweep(t2);
 	}
-<<<<<<< HEAD
-/*		fprintf(stderr,"Checking consistency of final state...\n");
-        int i, i2, k2;
-		for(i=j=k=ni=fs2=i2=0;i<P.PopSize;i++)
-=======
 /*	if (!InterruptRun)
 	{
 		fprintf(stderr, "Checking consistency of final state...\n");
 		int i, i2, k2;
-		for (i = j = k = ni = fs2 = i2 = 0; i < P.N; i++)
+		for (i = j = k = ni = fs2 = i2 = 0; i < P.PopSize; i++)
 		{
 			if (i % 1000 == 0) fprintf(stderr, "\r*** %i              ", i);
 			if (Hosts[i].inf == 0) j++;
 			if ((Hosts[i].pcell < P.NC) && (Hosts[i].pcell >= 0))
->>>>>>> 60da1ecf
 			{
 				if (Cells[Hosts[i].pcell].susceptible[Hosts[i].listpos] != i)
 				{
@@ -4307,7 +4270,7 @@
 					P.PlaceCloseEffect[PlaceType] = P.PC_PlaceEffects_OverTime[ChangeTime][PlaceType];	//// place
 					P.PlaceClosePropAttending[PlaceType] = P.PC_PropAttending_OverTime[ChangeTime][PlaceType];	//// place
 				}
-				
+
 				P.PlaceCloseIncTrig				= P.PC_IncThresh_OverTime		[ChangeTime];				//// global incidence threshold
 				P.PlaceCloseFracIncTrig			= P.PC_FracIncThresh_OverTime	[ChangeTime];				//// fractional incidence threshold
 				P.PlaceCloseCellIncThresh		= P.PC_CellIncThresh_OverTime	[ChangeTime];				//// cell incidence threshold
@@ -4317,17 +4280,10 @@
 				//// reset place close time start - has been set to 9e9 in event of no triggers. m
 				if(P.PlaceCloseTimeStart<1e10) P.PlaceCloseTimeStart = t;
 
-<<<<<<< HEAD
-				// ensure that new duration doesn't go over next change time.
-				if (ChangeTime != P.Num_PC_ChangeTimes - 1)
-					if (P.PlaceCloseTimeStart + P.PlaceCloseDuration >= P.PC_ChangeTimes[ChangeTime + 1])
-						P.PlaceCloseDuration = P.PC_ChangeTimes[ChangeTime + 1] - P.PC_ChangeTimes[ChangeTime] + 1;	
-=======
-				// ensure that new duration doesn't go over next change time. Judgement call here - talk to Neil if this is what he wants. 
+				// ensure that new duration doesn't go over next change time. Judgement call here - talk to Neil if this is what he wants.
 				if ((ChangeTime < P.Num_PC_ChangeTimes - 1) && (P.PlaceCloseTimeStart + P.PlaceCloseDuration >= P.PC_ChangeTimes[ChangeTime + 1]))
 						P.PlaceCloseDuration = P.PC_ChangeTimes[ChangeTime + 1] - P.PC_ChangeTimes[ChangeTime] - 1;
 				//fprintf(stderr, "\nt=%lf, n=%i (%i)  PlaceCloseDuration = %lf  (%lf) \n", t, ChangeTime, P.Num_PC_ChangeTimes, P.PlaceCloseDuration, P.PC_ChangeTimes[ChangeTime+1]);
->>>>>>> 60da1ecf
 			}
 	}
 
@@ -4925,7 +4881,7 @@
 		}
 	}
 
-	
+
 
 	if (P.OutputBitmap >= 1)
 	{
