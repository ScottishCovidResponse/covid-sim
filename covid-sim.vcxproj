--- conflicted
+++ resolved
@@ -126,9 +126,6 @@
     <ClInclude Include="src\Update.h" />
     <ClInclude Include="src\MicroCellPosition.hpp" />
     <ClInclude Include="src\Direction.hpp" />
-<<<<<<< HEAD
-    <ClInclude Include="src\InverseCdf.h" />
-=======
     <ClInclude Include="src\Geometry\BoundingBox.h" />
     <ClInclude Include="src\Geometry\Size.h" />
     <ClInclude Include="src\Geometry\Vector2.h" />
@@ -136,7 +133,7 @@
     <ClInclude Include="src\Models\Household.h" />
     <ClInclude Include="src\Models\Microcell.h" />
     <ClInclude Include="src\Models\Person.h" />
->>>>>>> a2cd1c48
+    <ClInclude Include="src\InverseCdf.h" />
   </ItemGroup>
   <Import Project="$(VCTargetsPath)\Microsoft.Cpp.targets" />
   <ImportGroup Label="ExtensionTargets">
