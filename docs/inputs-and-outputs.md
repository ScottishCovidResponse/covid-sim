# The inputs and outputs of the `CovidSim` model

This is WIP. Know something not documented here? Please add and open a PR!

- Table of contents
  - [The geography](#the-geography)
  - [Main command-line arguments](#main-command-line-arguments)
  - [Input files](#input-files)
    - [Parameters](#parameters)
    - [Parameter files](#parameter-files)
    - [Population density file](#population-density-file)
      - [How population density files are produced](#how-population-density-files-are-produced)
    - [School files](#school-files)
  - [Output files](#output-files)
  - [R summary visualisations](#r-summary-visualisations)

## The geography

`CovidSim` simulates disease spread in a geographical region, which in principle
can be at any scale, but in practice is a region or country.

In consequence, the model must be told the geography of a region, such as its
population density, plus other specific information. This information is
specified as a mixture of parameters and input population density files.

## Main command-line arguments

A typical run specifies:

1. Files that contain simulation parameters (the `/A`, `/P` and `/PP` options)
2. A population density file for the country we're simulating (the `/D` option)
3. The name of output files that summarise the results of the simulation (the `/O` option).

```shell
CovidSim
    /O:OutputFilesPrefix
    /P:ParameterFile
    [/A:AdminParamFile]
    [/AP:AirTravelFile]
    [/c:NumThreads]
    [/C:PlaceCloseIndepThresh]
    [/CLP[1-6]:ParamOverrideNumber]
    [/d:RegionalDemographyFile]
    [/D:PopulationDensityFile]
    [/I:InterventionFile]
    [/KO:KernelOffsetScale]
    [/KP:KernelPowerScale]
    [/L:NetworkFileToLoad]
    [/LS:SnapshotLoadFile]
    [/M:OutputDensityFile]
    [/PP:PreParameterFile]
    [/R:R0scaling]
    [/s:SchoolFile]
    [/S:NetworkFileToSave]
    [/T:PreControlClusterIdCaseThreshold]
    SetupSeed1 SetupSeed2 RunSeed1 RunSeed2
```
<<<<<<< HEAD

Required arguments:

- `/O` - Output file path prefix for simulation data collection. Output file
  names have the `.xls` extension but use tabular `tsv` data.
  - Example: `/O:./output/NoInt_R0=1`
- `/P` - Intervention parameters for a specific run.
  - Example: `/P:./data/param_files/p_NoInt.txt`
- `SetupSeed1 SetupSeed2` - Random number generator seeds used when initialising
  the model, including creating the network file (large positive integers).
- `RunSeed1 RunSeed2` Random number generator seeds used when running the model.
  These can be varied to do multiple runs with the same network file
  (large positive integers).

Optional Arguments:

- `/A` - [Administrative division](./glossary.md#Administrative\ Division) parameter file
  - Example: `/A:./data/admin_units/United_Kingdom_admin.txt`
- `/AP` Air travel data for a specific geography (unused currently)
- `/c` - Number of parallel threads to use (only used if compiled with OpenMP)
  - Example: `/c:32`
- `/C` - Sets the `P.PlaceCloseIndepThresh` parameter.
- `/CLP[1-6]` - Special parameters that interact with wildcards `#1`, `#2`, etc.
  in the intervention parameter file (and less often the pre-parameter file).
  Wildcard `#n` is replaced by the value of `CLPn`. This is useful to vary parts
  of parameter files at run-time (e.g. to undertake sensitivity analysis)
  without needing to generate entirely new parameter files.
  - Examples: `/CLP1:100000` & `/CLP2:0`
- `/d` - Regional demography file to use.
- `/D` - Population density file for a specific geography (e.g. a country). Can
  be loaded from either the original textual format or a binary format from
  a previous run that used the `/M` option.
  - Examples: `/D:./data/populations/wpop_eur.txt` & `/D:./US_LS2018.bin`
- `/I` - Intervention file. Can be specified more than once.
- `/KO` - Scales the `P.MoveKernelScale` parameter.
- `/KP` - Scales the `P.MoveKernelShape` parameter.
- `/L` - Load a network file saved from a previous run that specified `/S`.
  - Example: `/L:./network_file.bin`
- `/LS` - Load a snapshot file saved by the `/SS` command.
  - Example: `/LS:./snapshot.bin`
- `/M` - Output a population density file to disk
  - Example: `/M:./US_LS2018.bin`
- `/PP` - Transmission and calibration parameter files for a specific run
  - Example: `/PP:./data/param_files/preUS_R0=2.0.txt`
- `/R`. Specifies the basic reproduction number [R0](./glossary.md#R0), as a
  multiplier of 2. This command-line parameter is read into `P.R0scaling` which
  scales the R0 parameter specified in the parameter file. This is useful when
  repeating simulations that *only* vary `R0`). For COVID-19, 1.4 to 1.6 is suitable.
  - Example: `/R:1.6`
- `/s` - School information for a specific geography (currently only used for US).
  - Example: `/s:./data/populations/USschools.txt`
- `/S` - For efficiency, we can run and, as a side-effect, generate a
  [network file](./model-glossary.md#Network\ file) that assigns
  [people](./model-glossary.md#People) to [places](./model-glossary.md#Places).
  It may then be re-used for subsequent runs with different input parameters for
  the same geography. ***Note***: this file is non-portable
  - Example: `/S:./network_file.bin`
- `/SS` - Specifies the file and interval at which to save a snapshot when
  running a simulation. The first argument is the number of `P.TimeStep`s that
  should elapse before saving. The second argument is the file to save snapshots
  at.
  - Example: `/SS:100,./snapshot.bin`
- `/T` - Sets the `P.PreControlClusterIdCaseThreshold` parameter.
=======
Explanation of additional arguments:
- `[/AP:AirTravelFile]` Air travel data for a specific geography (unused currently)
- `[/s:USschools.txt]` School information for a specific geography (currently only used for US).
- `[/R:1.1]`. Spcifies the reproduction number (`R0`), as a multiplier of 2. `R0`, for a disease is the number of secondary cases in susceptibles per infected case. These commandline parameter is read into `P.R0scaling` which scales the `R0` parameter (specified in the parameter file), which is useful when we want repeated that *only* vary `R0`). For COVID-19, `/R:1.4` to `/R:1.6` is suitable.
- `/CLP1:100000`, `/CLP2:0` etc. are special parameters that interact with wildcards `#1`, `#2` etc. in the intervention parameter file (and less often the pre-parameter file). Wildcard `#n` is replaced by the value of `CLPn`. This is useful to vary parts of parameter files at run-time (e.g. to undertake sensitivity analysis) without needing to generate entirely new parameter files.
- `[/BM:format]`.  Specifies the output bitmap format.  Valid choices are `BMP`, or (when available) `PNG`.  Default is `PNG` if available, otherwise `BMP`.
>>>>>>> fd45e642

## Input files

The main inputs files are parameter files and population density files
(for specific geographies).

### Parameters

There are a very large number of parameters to `CovidSim`. This repo is
undergoing active development and rationalisation. The parameters are currently
not self-documenting.

Parameter values are read in from parameter files by function `ReadParams`,
which matches up a parameter description string to the according variable in the
source code. The only method to determine the precise meaning of a specific
parameter is to read the code.

### Parameter files

The parameters are specified in admin, pre-parameter and intervention parameter
files. Both files have the same format.

<<<<<<< HEAD
Admin and pre-parameter files contain parameters whose values are *common* to a
series of runs (i.e. defining geographies and transmission parameters).
Parameter files group intervention parameters whose values are more likely to
*differ* between a series of runs.
=======
Admin and pre-parameter files contain parameters whose values are *common* to a series of runs (i.e. defining geographies and transmission parameters). Intervention parameter files contain parameters whose values are more likely to *differ* between a series of runs. 
>>>>>>> fd45e642

The format is a sequence of:

```
[Description of Parameter]
value
```

If you see multiple numbers below the parameter description, then disregard them.
The simulation uses only the numbers immediately below the parameter description.

An example parameter file is `./data/param_files/p_NoInt.txt`.

### Population density file

A binary geography-specific file used to assign people to cells. Currently these
files are generated and provided by Imperial College.

An example population density file is `./data/populations/wpop_eur.txt`.

The information contained in this file includes:

| longitude | latitude | number of people | country code | admin unit code |
|--|-:|-:|-:|-:|
| -156.68333 | 71.325| 30| 46 | 4602017|
|-156.76666| 71.3 | 1 |46 | 4602017|
| ... | ... | ... | ...| ... |

#### How population density files are produced

Physical geography data: each geography has a shape file (`.shp`) of polygons
and meta-data (`.dbf`) with GPS coordinates. Admin units are a set of polygons.

Human geography data specifies where people live on the same scale as a
`CovidSim`'s [microcell](./model-glossary.md#Microcells) (1/120th of a degree).

Imperial College combines the physical and human data to calculate population
densities per polygon. This process produces the population density file.

A companion to the population density file is a meta-file that maps admin unit
codes to string descriptions (e.g., codes to US state names).

### School files

The first line of a school file has (1 + 2`n`) integer values, where `n` is
the number of school types. The values are:

- Index `0`: The number of types of schools. E.g. a geography might two school
  place types (primary and secondary).
- Index 1 + 2`i`: The total number of schools of type `i`
- Index 2 + 2`i`: The number of age bands in schools of type `i`

E.g., if a geography has 2 school types then the first line of the school file
might be:

`2 100 3 50 4`

representing 2 school types, with 100 of type 0 (which as 3 age classes) and 50
of type 1 (which has 4 age classes).

The remainder of the file has a row per school. E.g.:

| longitude | latitude | place type index | #people in the school | #people in age band 1| # people in age band 2 | ... | # people in age band n |
|-:|-:|-:|-:|-:|-:|-:|-:|
| -156.68333 | 71.325| 0 | 80 | 30 | 46 | ... | 4 |
| -123.32 | 70.35 | 0 | 32 | 23 | 3 | ... | 6 |
| ... | ... | ... | ... | ... | ... | ... | ... |

The place type index for schools is `0`.

## Output files

Simulation output files are produced by each run.
Switches in parameter files can control the precise nature of the outputs
(e.g., at country level, or at admin unit level, or both etc.). E.g.

```
[Do Severity Analysis]
1
```

then `severity.xls` is generated.

A run is extinct if the disease dies out, otherwise a run is non extinct.

Outputs can be averaged over all extinct (`avE` suffix) and non-extinct
(`avNE` suffix) runs. Currently, we are simulating large epidemics that
essentially become deterministic and therefore we focus on `avNE` files.

We pay most attention to `avNE` (average of non-extinct realisations) files.

Below is an incomplete specification of the output file formats.

### `name.avNE.xls`

Contains time-stamped (e.g., daily) statistics for the simulation over the whole country.

| column | meaning |
| ------------- |-------------:|
| t | sample time – specified in the preparam file by Sampling timestep - generally day in 2020 (t=1 -> Jan 1)  |
| S | total number of susceptibles in the population |
| L | total number of latently infected people in the population |
| I | total number of infectious people in the population |
| R | total number of recovered people in the population |
| D | total number of deaths in the population |
| incI | incidence of infections at that timestep |
| incR | incidence of recoveries |
| incFC | incidence of false cases, i.e. false positives |
| incC | incidence of cases |
| incDC | incidence of detected cases |
| incTC | incidence of treated cases |
| incH | incidence of hospitalisations – again, probably can ignore this as was written specifically for the Ebola model and we’re using a  different approach here. |
| cumT | cumulative number of treated cases |
| cumTmax | the maximum number of cumulative treated cases from the runs being averaged over |
| cumTP | cumulative number of privately treated cases |
| cumV | cumulative number of vaccinations |
| cumVmax |  the maximum number of cumulative vaccinations  from the runs being averaged over |
| Extinct | Is the run extinct or not? |
| rmsRad | root mean square radius of infections from seed point |
| maxRad | maximum radius of an infection from the seed point |
| v* | a sequence of columns containing the variance of the above quantities in the same order (excluding the time step) |
| value 1 | Number of non-extinct runs |
| value 2 | Number of extinct runs |
| value 3 | R0 in households |
| value 4 | R0 in places |
| value 5 | R0 of spatial transmission |
| value 6 | Mean peak height |
| value 7 | Variance of peak height |
| value 8 | Mean peak time |
| value 9 | Variance of peak time |

### `name.avNE.adunit.xls`

Contains time-stamped statistics per [admin unit](./model-glossary.md#Admin\ unit)
(hopefully with headers matching the codes in a population index file).

| column | meaning |
| ------------- |-------------:|
| t |  time |
| I(admincode) ... | Incidence of infection in each admin unit (the number of columns equals the number of admin units used) |
| C(admincode) ... | Incidence of cases in each admin unit. |
| DC(admincode) ... | Incidence of detected cases in each admin unit |
| T(admincode) ... | Incidence of treated cases in each admin unit |
| value ... | A sequence of column values of the population of each admin unit |

### `name.avNE.age.xls`

| column | meaning |
| ------------- |-------------:|
| t |  time |
| I(age band) ... | incidence of cases in each age band |
| C(age band) ... | incidence of critical cases in each age band |
| D(age band) ... | incidence of deaths in each age band |

### `name.avNE.severity.xls`

Contains statistics on the [prevalence](./model-glossary.md#Prevalence) of the
infection.

| column | meaning |
| ------------- |-------------:|
| t | time |
| PropSchClosed | proportion of schools closed |
| PropSocDist | unknown |
| [mild](./model-glossary.md#Mild) |  total number of mild cases at time t |
| [ILI](./model-glossary.md#ILI) | total number of influenza-like illness cases at time t (assume represents GP demand) |
| [SARI](./model-glossary.md#SARI) | total number of severe acute respiratory illness cases at time t (assume represents hospital demand) |
| [Crit](./model-glossary.md#Crit) | total number of critical cases (assume represents ICU demand) |
| [CritRecov](./model-glossary.md#CritRecovery) | total number of critical cases who are well enough to be out of ICU but still need a hospital bed |
| incMild | incidence of mild cases |
| incILI | incidence of ILI cases |
| incSARI | incidence of SARI cases |
| incCrit | incidence of critical cases |
| incCritRecov | incidence of critical cases still in hospital but no longer requiring ICU |
| incDeath | incidence of death |
| cumMild | cumulative number of mild cases |
| cumILI | cumulative number of ILI cases |
| cumSARI | cumulative number of SARI cases |
| cumCrit | cumulative number of critical cases |
| cumCritRecov | cumulative number of critical cases still in hospital but no longer requiring ICU |
| v* | a sequence of columns containing the variance of the above quantities in the same order (excluding the PropSchClosed, PropSocDist) |

### `name.avNE.severity.adunit.xls`

As per `name.avNE.serverity.xls`, excluding PropSchClosed and PropSocDist, and
with each quantity listed for each admin unit in turn.

<!--
### `name.avNE.adunitVar.xls`

### `name.avNE.controls.xls`

### `name.adunit.xls`

### `name.avNE.country.xls`

### `name.avNE.household.xls`

### `name.avNE.inftype.xls`

### `name.avNE.R0.xls`

### `name.avNE.severity.xls`

### `name.severity.adunit.xls`

### `name.severity.xls`

### `name.xls`
-->

## R summary visualisations

Some [R scripts](../Rscripts) provide basic visualisations of model runs.

If the R software is installed and output files of model runs have been created
in folder `folder`, they can be visualised using the commands

```shell
Rscript Rscripts/PlotsSpatial.R [folder-where-the-data-is]
Rscript Rscripts/CompareScenarios.R [folder-where-the-data-is]
```

This will create `.png`s visualising the data in a new subfolder called `Plots`.<|MERGE_RESOLUTION|>--- conflicted
+++ resolved
@@ -55,8 +55,6 @@
     [/T:PreControlClusterIdCaseThreshold]
     SetupSeed1 SetupSeed2 RunSeed1 RunSeed2
 ```
-<<<<<<< HEAD
-
 Required arguments:
 
 - `/O` - Output file path prefix for simulation data collection. Output file
@@ -75,6 +73,8 @@
 - `/A` - [Administrative division](./glossary.md#Administrative\ Division) parameter file
   - Example: `/A:./data/admin_units/United_Kingdom_admin.txt`
 - `/AP` Air travel data for a specific geography (unused currently)
+- `[/BM:format]`.  Specifies the output bitmap format.  Valid choices are `BMP`, or (when 
+ available) `PNG`.  Default is `PNG` if available, otherwise `BMP`.
 - `/c` - Number of parallel threads to use (only used if compiled with OpenMP)
   - Example: `/c:32`
 - `/C` - Sets the `P.PlaceCloseIndepThresh` parameter.
@@ -119,14 +119,6 @@
   at.
   - Example: `/SS:100,./snapshot.bin`
 - `/T` - Sets the `P.PreControlClusterIdCaseThreshold` parameter.
-=======
-Explanation of additional arguments:
-- `[/AP:AirTravelFile]` Air travel data for a specific geography (unused currently)
-- `[/s:USschools.txt]` School information for a specific geography (currently only used for US).
-- `[/R:1.1]`. Spcifies the reproduction number (`R0`), as a multiplier of 2. `R0`, for a disease is the number of secondary cases in susceptibles per infected case. These commandline parameter is read into `P.R0scaling` which scales the `R0` parameter (specified in the parameter file), which is useful when we want repeated that *only* vary `R0`). For COVID-19, `/R:1.4` to `/R:1.6` is suitable.
-- `/CLP1:100000`, `/CLP2:0` etc. are special parameters that interact with wildcards `#1`, `#2` etc. in the intervention parameter file (and less often the pre-parameter file). Wildcard `#n` is replaced by the value of `CLPn`. This is useful to vary parts of parameter files at run-time (e.g. to undertake sensitivity analysis) without needing to generate entirely new parameter files.
-- `[/BM:format]`.  Specifies the output bitmap format.  Valid choices are `BMP`, or (when available) `PNG`.  Default is `PNG` if available, otherwise `BMP`.
->>>>>>> fd45e642
 
 ## Input files
 
@@ -149,14 +141,10 @@
 The parameters are specified in admin, pre-parameter and intervention parameter
 files. Both files have the same format.
 
-<<<<<<< HEAD
 Admin and pre-parameter files contain parameters whose values are *common* to a
 series of runs (i.e. defining geographies and transmission parameters).
-Parameter files group intervention parameters whose values are more likely to
-*differ* between a series of runs.
-=======
-Admin and pre-parameter files contain parameters whose values are *common* to a series of runs (i.e. defining geographies and transmission parameters). Intervention parameter files contain parameters whose values are more likely to *differ* between a series of runs. 
->>>>>>> fd45e642
+Intervention Parameter files group intervention parameters whose values are more
+likely to *differ* between a series of runs.
 
 The format is a sequence of:
 
