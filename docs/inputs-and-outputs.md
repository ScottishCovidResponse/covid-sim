--- conflicted
+++ resolved
@@ -43,12 +43,8 @@
 - `/O:./output/NoInt_R0=1` specifies the prefix pathname for a collection of output files that contain simulation data. The output files are tabular `tsv` data (but with the extension `.xls`)
 - `[/D:pop_usa_adm2.txt]` a population density file for a specific geography (e.g. a country)
 - `[/L:NetworkFileToLoad | /S:NetworkFileToSave]`. For efficiency, we can run and, as a side-effect, generate a [network file](./model-glossary.md#Network\ file) that assigns [people](./model-glossary.md#People) to [places](./model-glossary.md#Places). The [network file](./model-glossary.md#Network\ file) may then be re-used for subsequent runs (with different input parameters for the same geography). The network file is a non-portable `.bin`. Generate this file with the `/S` option and re-use it (in a subsequent run) with the `/L` option.
-<<<<<<< HEAD
-- `SetupSeed1 SetupSeed2` Random number generator seeds used when initialising the model, including creating the networkfile.
-- `RunSeed1 RunSeed2` Random number generator seeds used when running the model. These can be varied to do multiple runs with the same network file.
-=======
-- `Seed1 Seed2 Seed3 Seed4` Random seeds (larger positive integers).
->>>>>>> 95c9866d
+- `SetupSeed1 SetupSeed2` Random number generator seeds used when initialising the model, including creating the networkfile (large positive integers).
+- `RunSeed1 RunSeed2` Random number generator seeds used when running the model. These can be varied to do multiple runs with the same network file (large positive integers).
 
 ## Additional command-line arguments
 
